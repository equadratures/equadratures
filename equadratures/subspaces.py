from equadratures.parameter import Parameter
from equadratures.poly import Poly
from equadratures.basis import Basis
<<<<<<< HEAD
from equadratures.scalers import scaler_minmax, scaler_meanvar, scaler_custom
=======
from equadratures.scalers import Scaler_minmax
>>>>>>> 74e4acd6
import numpy as np
import scipy
import scipy.io
from scipy.linalg import orth, sqrtm
from scipy.spatial import ConvexHull
from scipy.special import comb
from scipy.optimize import linprog
import warnings

class Subspaces(object):
    """
    This class defines a subspaces object. It can be used for polynomial-based subspace dimension reduction.

    :param string method: The method to be used for subspace-based dimension reduction. One option is
    ``active-subspace``, which uses ideas in [1] and [2] to compute a dimension-reducing subspace with a global
     polynomial approximant. Gradients evaluations of the polynomial approximation are used to compute the averaged
      outer product of the gradient covariance matrix. Another option is ``variable-projection`` [3], where a
      Gauss-Newton optimisation problem is solved to compute both the polynomial coefficients and its subspace.
    :param numpy.ndarray sample_points: A numpy ndarray with shape (number_of_observations, dimensions) that corresponds
     to a set of sample points over the parameter space.
    :param numpy.ndarray sample_outputs: A numpy ndarray with shape (number_of_observations, 1) that corresponds to
    model evaluations at the sample points.
    :param int subspace_dimension: The dimension of the *active* subspace.
    :param dict param_args: Arguments passed to parameters of the AS polynomial. (see `parameter.py`)
    :param dict poly_args: Arguments passed to constructing polynomial used for AS computation. (see `poly.py`)
    :param dict dr_args: Arguments passed to customise the VP optimiser. See documentation for _get_variable_projection.

    **Sample constructor initialisations**::

        import numpy as np
        from equadratures import *

        # Active subspaces with a global order 2 polynomial.
        mysubspace = Subspaces(method='active-subspace', sample_points=X_red, sample_outputs=Y_red)
        eigs = mysubspace.get_eigenvalues()
        W = mysubspace.get_subspace()
        e = mysubspace.get_eigenvalues()

    **References**
        1. Constantine, P., (2015) Active Subspaces: Emerging Ideas for Dimension Reduction in Parameter Studies.
        SIAM Spotlights.
        2. Seshadri, P., Shahpar, S., Constantine, P., Parks, G., Adams, M. (2018) Turbomachinery Active Subspace
         Performance Maps. Journal of Turbomachinery, 140(4), 041003.
         `Paper <http://turbomachinery.asmedigitalcollection.asme.org/article.aspx?articleid=2668256>`__.
        3. Hokanson, J., Constantine, P., (2018) Data-driven Polynomial Ridge Approximation Using Variable Projection.
         SIAM Journal of Scientific Computing, 40(3), A1566-A1589.
          `Paper <https://epubs.siam.org/doi/abs/10.1137/17M1117690>`__.
    """
    def __init__(self, method, full_space_poly=None, sample_points=None, sample_outputs=None,
                 subspace_dimension=2, polynomial_degree=2, param_args=None, poly_args=None, dr_args=None):
        self.full_space_poly = full_space_poly
        self.sample_points = sample_points
<<<<<<< HEAD
        self.Y = None  # for the zonotope vertices

        '''
        How to standardise?
        If just a dataset, no poly, then use minmax scaling
        If poly, no datapoints, then data should be contained in poly
         - extract points from poly using .get_points() and .get_model_evaluations
         - standaridise according to distributions extracted from the poly's params
        If poly, but with new points? We should assume points are drawn from same distr according to poly's params
         - standaridise according to distributions extracted from the poly's params
        We need information on whether marginals are bounded, semi-bounded or unbounded?
         - bounded, minmax scaling: analytical, beta, chebyshev, truncated gaussian, uniform
         - unbounded, meanvar scaling: cauchy (although stddev undefined!), gaussian, gumbel, logistic, studentst,
         - semi-bounded, ???: chi, chi squared, exponential, gamma, lognormal, pareto (x \geq 1), rayleigh, weibull
        '''

=======
        self.Y = None # for the zonotope vertices
        if self.sample_points is not None:
            self.scaler = Scaler_minmax(sample_points)
            self.sample_points = self.scaler(sample_points)
>>>>>>> 74e4acd6
        self.sample_outputs = sample_outputs
        self.method = method
        self.subspace_dimension = subspace_dimension
        self.polynomial_degree = polynomial_degree

        my_poly_args = {'method': 'least-squares', 'solver_args': {}}
        if poly_args is not None:
            my_poly_args.update(poly_args)
        self.poly_args = my_poly_args

        my_param_args = {'distribution': 'uniform', 'order': self.polynomial_degree, 'lower': -1, 'upper': 1}
        if param_args is not None:
            my_param_args.update(param_args)

        # I suppose we can detect if lower and upper is present to decide between these categories?
        bounded_distrs = ['analytical', 'beta', 'chebyshev', 'arcsine', 'truncated-gaussian', 'uniform']
        unbounded_distrs = ['gaussian', 'normal', 'gumbel', 'logistic', 'students-t', 'studentst']
        semi_bounded_distrs = ['chi', 'chi-squared', 'exponential', 'gamma', 'lognormal', 'log-normal', 'pareto', 'rayleigh', 'weibull']

        if self.method.lower() == 'active-subspace' or self.method.lower() == 'active-subspaces':
            self.method = 'active-subspace'
            if dr_args is not None:
                self.standardise = getattr(dr_args, 'standardise', True)
            else:
                self.standardise = True

            if self.full_space_poly is None:
                # user provided input/output data
                N, d = self.sample_points.shape
                if self.standardise:
                    self.data_scaler = scaler_minmax()
                    self.data_scaler.fit(self.sample_points)
                    self.std_sample_points = self.data_scaler.transform(self.sample_points)
                else:
                    self.std_sample_points = self.sample_points.copy()
                param = Parameter(**my_param_args)
                if param_args is not None:
                    if (hasattr(dr_args, 'lower') or hasattr(dr_args, 'upper')) and self.standardise:
                        warnings.warn('Points standardised but parameter range provided. Overriding default ([-1,1])...',
                            UserWarning)
                myparameters = [param for _ in range(d)]
                mybasis = Basis("total-order")
                mypoly = Poly(myparameters, mybasis, sampling_args={'sample-points': self.std_sample_points,
                                                                    'sample-outputs': self.sample_outputs},
                              **my_poly_args)
                mypoly.set_model()
                self.full_space_poly = mypoly
<<<<<<< HEAD
            else:
                # User provided polynomial
                # Standardise according to distribution specified. Only care about the scaling (not shift)
                # TODO: user provided callable with parameters?
                user_params = self.full_space_poly.parameters
                d = len(user_params)
                self.sample_points = self.full_space_poly.get_points()
                if self.standardise:
                    scale_factors = np.zeros(d)
                    centers = np.zeros(d)
                    for dd, p in enumerate(user_params):
                        if p.name.lower() in bounded_distrs:
                            print(p.name)
                            scale_factors[dd] = (p.upper - p.lower) / 2.0
                            centers[dd] = (p.upper + p.lower) / 2.0
                        elif p.name.lower() in unbounded_distrs:
                            scale_factors[dd] = np.sqrt(p.variance)
                            centers[dd] = p.mean
                        else:
                            scale_factors[dd] = np.sqrt(p.variance)
                            centers[dd] = 0.0
                    self.param_scaler = scaler_custom(centers, scale_factors)
                    self.std_sample_points = self.param_scaler.transform(self.sample_points)
                else:
                    self.std_sample_points = self.sample_points.copy()
                if not hasattr(self.full_space_poly, 'coefficients'):
                    raise ValueError('Please call set_model() first on poly.')

=======
            self.scaler = Scaler_minmax(self.full_space_poly.get_points())
            self.sample_points = self.scaler(sample_points)
>>>>>>> 74e4acd6
            self.sample_outputs = self.full_space_poly.get_model_evaluations()
            # TODO: use dr_args for resampling of gradient points
            as_args = {'grad_points': None}
            if dr_args is not None:
                as_args.update(dr_args)
            self._get_active_subspace(**as_args)
        elif self.method == 'variable-projection':
            self.data_scaler = scaler_minmax()
            self.data_scaler.fit(self.sample_points)
            self.std_sample_points = self.data_scaler.transform(self.sample_points)

            if dr_args is not None:
                vp_args = {'gamma':0.1, 'beta':1e-4, 'tol':1e-7, 'maxiter':1000, 'U0':None, 'verbose':False}
                vp_args.update(dr_args)
                self._get_variable_projection(**vp_args)
            else:
                self._get_variable_projection()

    def get_subspace_polynomial(self):
        """
        Returns a polynomial defined over the dimension reducing subspace.

        :param Subspaces self:
            An instance of the Subspaces object.

        :return:
            **subspacepoly**: A Poly object that defines a polynomial over the subspace. The distribution of parameters
             is assumed to be uniform and the maximum and minimum bounds for each parameter are defined by the maximum
              and minimum values of the project samples.
        """
        # TODO: Try correlated poly here
        active_subspace = self._subspace[:, 0:self.subspace_dimension]
        projected_points = np.dot(self.std_sample_points, active_subspace)
        myparameters = []
        for i in range(0, self.subspace_dimension):
            param = Parameter(distribution='uniform', lower=np.min(projected_points[:, i]),
                              upper=np.max(projected_points[:, i]), order=self.polynomial_degree)
            myparameters.append(param)
        mybasis = Basis("total-order")
        subspacepoly = Poly(myparameters, mybasis, method='least-squares',
                            sampling_args={'sample-points': projected_points,
                                           'sample-outputs': self.sample_outputs})
        subspacepoly.set_model()
        return subspacepoly

    def get_eigenvalues(self):
        """
        Returns the eigenvalues of the dimension reducing subspace. Note: this option is
        currently only valid for method ``active-subspace``.

        :param Subspaces self:
            An instance of the Subspaces object.

        :return:
            **eigenvalues**: A numpy.ndarray of shape (dimensions,) corresponding to the eigenvalues of the above mentioned covariance matrix.
        """
        if self.method == 'active-subspace':
            return self._eigenvalues
        else:
            print('Only the active-subspace method yields eigenvalues.')

    def get_subspace(self):
        """
        Returns the dimension reducing subspace.

        :param Subspaces self:
            An instance of the Subspaces object.

        :return:
            **subspace**: A numpy.ndarray of shape (dimensions, dimensions) where the first ``subspace_dimension`` columns
            contain the dimension reducing subspace, while the remaining columns contain its orthogonal complement.
        """
        return self._subspace

    def _get_active_subspace(self, grad_points=None, **kwargs):
        """
        Active subspaces.
        """
        if grad_points is None:
            X = self.full_space_poly.get_points()
        else:
            if hasattr(self, 'data_scaler'):
                X = self.data_scaler.transform(grad_points)
            else:
                # Either no standardisation, or user provided poly + param scaling
                X = grad_points.copy()

        M, d = X.shape
        if d != self.sample_points.shape[1]:
            raise ValueError('In _get_active_subspace: dimensions of gradient evaluation points mismatched with input dimension!')

        alpha = 2.0
        num_grad_lb = alpha * self.subspace_dimension * np.log(d)
        if M < num_grad_lb:
            warnings.warn('Number of gradient evaluation points is likely to be insufficient. Consider resampling!', UserWarning)

        polygrad = self.full_space_poly.get_polyfit_grad(X)
        if hasattr(self, 'param_scaler'):
            # Evaluate gradient in transformed coordinate space
            polygrad = self.param_scaler.ranges[:, np.newaxis] * polygrad
        weights = np.ones((M, 1)) / M
        R = polygrad.transpose() * weights
        C = np.dot(polygrad, R )

        # Compute eigendecomposition!
        e, W = np.linalg.eigh(C)
        idx = e.argsort()[::-1]
        eigs = e[idx]
        eigVecs = W[:, idx]
        if hasattr(self, 'data_scaler'):
            scale_factors = 2.0 / (self.data_scaler.Xmax - self.data_scaler.Xmin)
            eigVecs = scale_factors[:, np.newaxis] * eigVecs
            eigVecs = np.linalg.qr(eigVecs)[0]

        self._subspace = eigVecs
        self._eigenvalues = eigs

    def _get_variable_projection(self, gamma=0.1, beta=1e-4, tol=1e-7, maxiter=1000, U0=None, verbose=False, **kw_args):
        """
        Variable Projection function to obtain an active subspace in inputs design space
        Note: It may help to standardize outputs to zero mean and unit variance
        :param gamma: double, step length reduction factor (0,1)
        :param beta: double, Armijo tolerance for backtracking line search (0,1)
        :param tol: double, tolerance for convergence, measured in the norm of residual over norm of f
        :param maxiter: int, maximum number of optimisation iterations
        :param U0: numpy.ndarray, initial guess for active subspace
        :param verbose: bool, set to True for debug messages
        """
        # NOTE: How do we know these are the best values of gamma and beta?
        M, m = self.std_sample_points.shape
        if U0 is None:
            Z = np.random.randn(m, self.subspace_dimension)
            U, _ = np.linalg.qr(Z)
        else:
            U = orth(U0)
        y = np.dot(self.std_sample_points,U)
        minmax = np.zeros((2, self.subspace_dimension))
        minmax[0, :] = np.amin(y, axis=0)
        minmax[1, :] = np.amax(y, axis=0)
        # Construct the affine transformation
        eta = 2 * np.divide((y - minmax[0,:]), (minmax[1,:]-minmax[0,:])) - 1

        # Construct the Vandermonde matrix step 6

        V, poly_obj = vandermonde(eta, self.polynomial_degree)
        V_plus = np.linalg.pinv(V)
        coeff = np.dot(V_plus, self.sample_outputs)
        res = self.sample_outputs - np.dot(V,coeff)
        # R = np.linalg.norm(res)
        # TODO: convergence criterion??

        for iteration in range(0,maxiter):
            # Construct the Jacobian step 9
            J = jacobian_vp(V, V_plus, U, self.sample_outputs, poly_obj, eta, minmax, self.std_sample_points)
            # Calculate the gradient of Jacobian (step 10)
            G = np.zeros((m, self.subspace_dimension))
            # NOTE: Can be vectorised
            for i in range(0, M):
                G += res[i]*J[i, :, :]

            # conduct the SVD for J_vec
            vec_J = np.reshape(J, (M, m*self.subspace_dimension))
            Y, S, Z = np.linalg.svd(vec_J,full_matrices=False)  # step 11

            # obtain delta
            delta = np.dot(Y[:,:-self.subspace_dimension**2].T, res)
            delta = np.dot(np.diag(1/S[:-self.subspace_dimension**2]), delta)
            delta = -np.dot(Z[:-self.subspace_dimension**2,:].T, delta).reshape(U.shape)

            # carry out Gauss-Newton step
            vec_delta=delta.flatten()  # step 12

            # vectorize G step 13
            vec_G = G.flatten()
            alpha = np.dot(vec_G.T, vec_delta)
            norm_G = np.dot(vec_G.T, vec_G)

            # check alpha step 14
            if alpha >= 0:
                delta = -G
                alpha = -norm_G

            # SVD on delta step 17
            
            Y, S, Z = np.linalg.svd(delta, full_matrices=False)

            UZ = np.dot(U,Z.T)
            t = 1
            for iter2 in range(0,20):
                U_new = np.dot(UZ, np.diag(np.cos(S*t))) + np.dot(Y, np.diag(np.sin(S*t)))#step 19
                U_new = orth(U_new)
                # Update the values with the new U matrix
                y = np.dot(self.std_sample_points, U_new)
                minmax[0,:] = np.amin(y, axis=0)
                minmax[1,:] = np.amax(y, axis=0)
                eta = 2 * np.divide((y - minmax[0,:]), (minmax[1,:]-minmax[0,:])) - 1

                V_new, poly_obj = vandermonde(eta, self.polynomial_degree)
                V_plus_new = np.linalg.pinv(V_new)
                coeff_new = np.dot(V_plus_new, self.sample_outputs)
                res_new = self.sample_outputs - np.dot(V_new,coeff_new)
                R_new = np.linalg.norm(res_new)

                if np.linalg.norm(res_new) <= np.linalg.norm(res)+alpha*beta*t or t < 1e-10:  # step 21
                    break
                t = t * gamma
            dist_change = subspace_dist(U, U_new)
            U = U_new
            V = V_new
            # coeff = coeff_new
            V_plus = V_plus_new
            res = res_new
            # R = R_new
            if dist_change < tol:
                if verbose:
                    print("VP finished with %d iterations" % iteration)
                break
        if iteration == maxiter - 1 and verbose:
            print("VP finished with %d iterations" % iteration)
        active_subspace = U
        inactive_subspace = scipy.linalg.null_space(active_subspace.T)
        self._subspace = np.hstack([active_subspace, inactive_subspace])

    def get_zonotope_vertices(self, num_samples=10000, max_count=100000):
        """
        Returns the vertices of the zonotope -- the projection of the high-dimensional space over the computed
        subspace.

        :param Subspaces self:
            An instance of the Subspaces object.

        :return:
            **vertices**: A numpy.ndarray of shape (number of vertices, ``subspace_dimension``).

        **Note:**
        This routine has been adapted from Paul Constantine's zonotope_vertices() function; see reference below.

        Constantine, P., Howard, R., Glaws, A., Grey, Z., Diaz, P., Fletcher, L., (2016) Python Active-Subspaces Utility Library. Journal of Open Source Software, 1(5), 79. `Paper <http://joss.theoj.org/papers/10.21105/joss.00079>`__.
        """
        m = self._subspace.shape[0]
        n = self.subspace_dimension
        W = self._subspace[:, :n]
        if n == 1:
            y0 = np.dot(W.T, np.sign(W))[0]
            if y0 < -y0:
                yl, yu = y0, -y0
                xl, xu = np.sign(W), -np.sign(W)
            else:
                yl, yu = -y0, y0
                xl, xu = -np.sign(W), np.sign(W)
            Y = np.array([yl, yu]).reshape((2,1))
            X = np.vstack((xl.reshape((1,m)), xu.reshape((1,m))))
            self.Y = Y
            return Y
        else:
            total_vertices = 0
            for i in range(n):
                total_vertices += comb(m-1,i)
            total_vertices = int(2*total_vertices)

            Z = np.random.normal(size=(num_samples, n))
            X = get_unique_rows(np.sign(np.dot(Z, W.transpose())))
            X = get_unique_rows(np.vstack((X, -X)))
            N = X.shape[0]

            count = 0
            while N < total_vertices:
                Z = np.random.normal(size=(num_samples, n))
                X0 = get_unique_rows(np.sign(np.dot(Z, W.transpose())))
                X0 = get_unique_rows(np.vstack((X0, -X0)))
                X = get_unique_rows(np.vstack((X, X0)))
                N = X.shape[0]
                count += 1
                if count > max_count:
                    break

            num_vertices = X.shape[0]
            if total_vertices > num_vertices:
                print('Warning: {} of {} vertices found.'.format(num_vertices, total_vertices))

            Y = np.dot(X, W)
            self.Y = Y.reshape((num_vertices, n))
            return self.Y

    def get_linear_inequalities(self):
        """
        Returns the linear inequalities defining the zonotope vertices, i.e., Ax<=b.

        :param Subspaces self:
            An instance of the Subspaces object.

        :return:
            **A**: The matrix for setting the linear inequalities.
        :return:
            **b**: The right-hand-side vector for setting the linear inequalities.
        """
        if self.Y is None:
            self.Y = self.get_zonotope_vertices()
        n = self.Y.shape[1]
        if n == 1:
            A = np.array([[1],[-1]])
            b = np.array([[max(self.Y)],[min(self.Y)]])
            return  A, b
        else:
            convexHull = ConvexHull(self.Y)
            A = convexHull.equations[:,:n]
            b = -convexHull.equations[:,n]
            return A, b

    def get_samples_constraining_active_coordinates(self, inactive_samples, active_coordinates):
        """

        A hit and run type sampling strategy for generating samples at a given coordinate in the active subspace
        by varying its coordinates along the inactive subspace.

        :param Subspaces self:
            An instance of the Subspaces object.
        :param int inactive_samples:
            The number of inactive samples required.
        :param numpy.ndarray active_coordiantes:
            The active subspace coordinates.

        :return:
            **X**: An numpy.ndarray of the full-space coordinates.

        **Note:**
        This routine has been adapted from Paul Constantine's hit_and_run() function; see reference below.

        Constantine, P., Howard, R., Glaws, A., Grey, Z., Diaz, P., Fletcher, L., (2016) Python Active-Subspaces Utility Library. Journal of Open Source Software, 1(5), 79. `Paper <http://joss.theoj.org/papers/10.21105/joss.00079>`__.

        """
        y = active_coordinates
        N = inactive_samples
        W1 = self._subspace[:, :self.subspace_dimension]
        W2 = self._subspace[:, self.subspace_dimension:]
        m, n = W1.shape

        s = np.dot(W1, y).reshape((m, 1))
        normW2 = np.sqrt(np.sum(np.power(W2, 2), axis=1)).reshape((m, 1))
        A = np.hstack((np.vstack((W2, -W2.copy())), np.vstack((normW2, normW2.copy()))))
        b = np.vstack((1 - s, 1 + s)).reshape((2 * m, 1))
        c = np.zeros((m - n + 1, 1))
        c[-1] = -1.0
        # print()

        zc = linear_program_ineq(c, -A, -b)
        z0 = zc[:-1].reshape((m - n, 1))

        # define the polytope A >= b
        s = np.dot(W1, y).reshape((m, 1))
        A = np.vstack((W2, -W2))
        b = np.vstack((-1 - s, -1 + s)).reshape((2 * m, 1))

        # tolerance
        ztol = 1e-6
        eps0 = ztol / 4.0

        Z = np.zeros((N, m - n))
        for i in range(N):

            # random direction
            bad_dir = True
            count, maxcount = 0, 50
            while bad_dir:
                d = np.random.normal(size=(m - n, 1))
                bad_dir = np.any(np.dot(A, z0 + eps0 * d) <= b)
                count += 1
                if count >= maxcount:
                    Z[i:, :] = np.tile(z0, (1, N - i)).transpose()
                    yz = np.vstack([np.repeat(y[:, np.newaxis], N, axis=1), Z.T])
                    return np.dot(self._subspace, yz).T

            # find constraints that impose lower and upper bounds on eps
            f, g = b - np.dot(A, z0), np.dot(A, d)

            # find an upper bound on the step
            min_ind = np.logical_and(g <= 0, f < -np.sqrt(np.finfo(np.float).eps))
            eps_max = np.amin(f[min_ind] / g[min_ind])

            # find a lower bound on the step
            max_ind = np.logical_and(g > 0, f < -np.sqrt(np.finfo(np.float).eps))
            eps_min = np.amax(f[max_ind] / g[max_ind])

            # randomly sample eps
            eps1 = np.random.uniform(eps_min, eps_max)

            # take a step along d
            z1 = z0 + eps1 * d
            Z[i, :] = z1.reshape((m - n,))

            # update temp var
            z0 = z1.copy()

        yz = np.vstack([np.repeat(y[:, np.newaxis], N, axis=1), Z.T])
        return np.dot(self._subspace, yz).T


def vandermonde(eta, p):
    # TODO: Try using a "correlated" basis here?
    _, n = eta.shape
    listing = []
    for i in range(0, n):
        listing.append(p)
    Object=Basis('total-order',listing)
    # Establish n Parameter objects
    params = []
    P = Parameter(order=p, lower=-1, upper=1, distribution='uniform')
    for i in range(0, n):
        params.append(P)
    # Use the params list to establish the Poly object
    poly_obj = Poly(params, Object, method='least-squares')
    V = poly_obj.get_poly(eta)
    V = V.T
    return V, poly_obj


def vector_AS(list_of_polys, R = None, alpha=None, k=None, samples=None, bootstrap=False, bs_trials = 50
                , J = None, save_path = None):
    # Find AS directions to vector val func
    # analogous to computeActiveSubspace
    # Since we are dealing with *one* vector val func we should have just one input space
    # Take the first of the polys.
    poly = list_of_polys[0]
    if samples is None:
        d = poly.dimensions
        if alpha is None:
            alpha = 4
        if k is None or k > d:
            k = d
        M = int(alpha * k * np.log(d))
        X = np.zeros((M, d))
        for j in range(0, d):
            X[:, j] = np.reshape(poly.parameters[j].getSamples(M), M)
    else:
        X = samples
        M, d = X.shape
    n = len(list_of_polys) # number of outputs
    if R is None:
        R = np.eye(n)
    elif len(R.shape) == 1:
        R = np.diag(R)
    if J is None:
        J = jacobian_vec(list_of_polys,X)
        if not(save_path is None):
            np.save(save_path,J)


    J_new = np.matmul(sqrtm(R), np.transpose(J,[2,0,1]))
    JtJ = np.matmul(np.transpose(J_new,[0,2,1]), J_new)
    H = np.mean(JtJ,axis=0)

    # Compute P_r by solving generalized eigenvalue problem...
    # Assume sigma = identity for now
    e, W = np.linalg.eigh(H)
    eigs = np.flipud(e)
    eigVecs = np.fliplr(W)
    if bootstrap:
        all_bs_eigs = np.zeros((bs_trials, d))
        all_bs_W = []
        for t in range(bs_trials):
            print("Starting bootstrap trial %d"%t)
            bs_samples = X[np.random.randint(0,M,size=M), :]
            J_bs = jacobian_vec(list_of_polys, bs_samples)
            J_new_bs = np.matmul(sqrtm(R), np.transpose(J_bs,[2,0,1]))
            JtJ_bs = np.matmul(np.transpose(J_new_bs, [0, 2, 1]), J_new_bs)
            H_bs = np.mean(JtJ_bs, axis=0)

            # Compute P_r by solving generalized eigenvalue problem...
            # Assume sigma = identity for now
            e_bs, W_bs = np.linalg.eigh(H_bs)
            all_bs_eigs[t,:] = np.flipud(e_bs)
            eigVecs_bs = np.fliplr(W_bs)
            all_bs_W.append(eigVecs_bs)

        eigs_bs_lower = np.min(all_bs_eigs, axis = 0)
        eigs_bs_upper = np.max(all_bs_eigs, axis = 0)
        return eigs,eigVecs,eigs_bs_lower,eigs_bs_upper, all_bs_W
    else:
        return eigs,eigVecs


def jacobian_vp(V, V_plus, U, f, Polybasis, eta, minmax, X):
    M, N = V.shape
    m, n = U.shape
    Gradient = Polybasis.get_poly_grad(eta)
    sub = (minmax[1,:]-minmax[0,:]).T
    vectord = np.reshape(2.0/sub,(n,1))
    # Initialize the tensor
    J = np.zeros((M, m, n))
    # Obtain the derivative of this tensor
    dV = np.zeros((m, n, M, N))
    for l in range(0, n):
        for j in range(0, N):
            current = Gradient[l].T
            if n == 1:
                current = Gradient.T
            dV[:,l,:,j] = np.asscalar(vectord[l])*(X.T*current[:,j])

    # Get the P matrix
    P = np.identity(M)-np.matmul(V,V_plus)
    V_minus = scipy.linalg.pinv(V)

    # Calculate entries for the tensor
    for j in range(0,m):
        for k in range(0,n):
            temp1 = np.linalg.multi_dot([P,dV[j,k,:,:],V_minus])
            J[:, j, k]=(-np.matmul((temp1+temp1.T),f)).reshape((M,))  # Eqn 15

    return J


def jacobian_vec(list_of_poly, X):
    m = len(list_of_poly)
    [N, d] = X.shape
    J = np.zeros((m, d, N))
    for p in range(len(list_of_poly)):
        J[p, :, :] = list_of_poly[p].get_polyfit_grad(X)
    return J


def subspace_dist(U, V):
    if len(U.shape) == 1:
        return np.linalg.norm(np.outer(U, U) - np.outer(V, V), ord=2)
    else:
        return np.linalg.norm(np.dot(U, U.T) - np.dot(V, V.T), ord=2)


def linear_program_ineq(c, A, b):
    c = c.reshape((c.size,))
    b = b.reshape((b.size,))

    # make unbounded bounds
    bounds = []
    for i in range(c.size):
        bounds.append((None, None))

    A_ub, b_ub = -A, -b
    res = linprog(c, A_ub=A_ub, b_ub=b_ub, bounds=bounds, options={"disp": False}, method='simplex')
    if res.success:
        return res.x.reshape((c.size, 1))
    else:
        np.savez('bad_scipy_lp_ineq_{:010d}'.format(np.random.randint(int(1e9))),
                 c=c, A=A, b=b, res=res)
        raise Exception('Scipy did not solve the LP. Blame Scipy.')


def get_unique_rows(X0):
    X1 = X0.view(np.dtype((np.void, X0.dtype.itemsize * X0.shape[1])))
    return np.unique(X1).view(X0.dtype).reshape(-1, X0.shape[1])<|MERGE_RESOLUTION|>--- conflicted
+++ resolved
@@ -1,11 +1,7 @@
 from equadratures.parameter import Parameter
 from equadratures.poly import Poly
 from equadratures.basis import Basis
-<<<<<<< HEAD
 from equadratures.scalers import scaler_minmax, scaler_meanvar, scaler_custom
-=======
-from equadratures.scalers import Scaler_minmax
->>>>>>> 74e4acd6
 import numpy as np
 import scipy
 import scipy.io
@@ -58,7 +54,6 @@
                  subspace_dimension=2, polynomial_degree=2, param_args=None, poly_args=None, dr_args=None):
         self.full_space_poly = full_space_poly
         self.sample_points = sample_points
-<<<<<<< HEAD
         self.Y = None  # for the zonotope vertices
 
         '''
@@ -75,12 +70,6 @@
          - semi-bounded, ???: chi, chi squared, exponential, gamma, lognormal, pareto (x \geq 1), rayleigh, weibull
         '''
 
-=======
-        self.Y = None # for the zonotope vertices
-        if self.sample_points is not None:
-            self.scaler = Scaler_minmax(sample_points)
-            self.sample_points = self.scaler(sample_points)
->>>>>>> 74e4acd6
         self.sample_outputs = sample_outputs
         self.method = method
         self.subspace_dimension = subspace_dimension
@@ -128,7 +117,6 @@
                               **my_poly_args)
                 mypoly.set_model()
                 self.full_space_poly = mypoly
-<<<<<<< HEAD
             else:
                 # User provided polynomial
                 # Standardise according to distribution specified. Only care about the scaling (not shift)
@@ -157,10 +145,6 @@
                 if not hasattr(self.full_space_poly, 'coefficients'):
                     raise ValueError('Please call set_model() first on poly.')
 
-=======
-            self.scaler = Scaler_minmax(self.full_space_poly.get_points())
-            self.sample_points = self.scaler(sample_points)
->>>>>>> 74e4acd6
             self.sample_outputs = self.full_space_poly.get_model_evaluations()
             # TODO: use dr_args for resampling of gradient points
             as_args = {'grad_points': None}
