<<<<<<< HEAD
"""The polynomial parent class."""
from .stats import Statistics
import pickle
from .parameter import Parameter
from .basis import Basis
import numpy as np
VERSION_NUMBER = 8.0

class Poly(object):
    """
    The class defines a Poly object. It is the parent class to Polyreg, Polyint and Polycs; the only difference between its children are the way in which the coefficients are computed. This class is defined by a list of Parameter objects and a Basis.

    :param Parameter parameters:
        A list of parameters.
    :param Basis basis:
        A basis selected for the multivariate polynomial.

    """
    def __init__(self, parameters, basis):
        try:
            len(parameters)
        except TypeError:
            parameters = [parameters]
        self.parameters = parameters
        self.basis = basis
        self.dimensions = len(parameters)
        self.orders = []
        for i in range(0, self.dimensions):
            self.orders.append(self.parameters[i].order)
        if not self.basis.orders :
            self.basis.setOrders(self.orders)
    def __setFunctionEvaluations__(self, function_evaluations):
        """
        Sets the function evaluations for the polynomial. This function can be called by the children of Poly.

        """
        self.function_evaluations = function_evaluations
    def __setCoefficients__(self, coefficients):
        """
        Sets the coefficients for polynomial. This function will be called by the children of Poly.

        :param Poly self:
            An instance of the Poly class.
        :param array coefficients:
            An array of the coefficients computed using either integration, least squares or compressive sensing routines.

        """
        self.coefficients = np.array(coefficients)
    def __setBasis__(self, basisNew):
        """
        Sets the basis
        """
        self.basis = basisNew 
    def __setQuadrature__(self, quadraturePoints, quadratureWeights):
        """
        Sets the quadrature points and weights

        :param Poly self:
            An instance of the Poly class.
        :param matrix quadraturePoints:
            A numpy matrix filled with the quadrature points.
        :param matrix quadratureWeights:
            A numpy matrix filled with the quadrature weights.
        """
        self.quadraturePoints = quadraturePoints
        self.quadratureWeights = quadratureWeights
    def __setDesignMatrix__(self, designMatrix):
        """
        Sets the design matrix assocaited with the quadrature (depending on the technique) points and the polynomial basis.

        :param Poly self:
            An instance of the Poly class.
        :param matrix designMatrix:
            A numpy matrix filled with the multivariate polynomial evaluated at the quadrature points.

        """
        self.designMatrix = designMatrix
    def clone(self):
        """
        Clones a Poly object.

        :param Poly self:
            An instance of the Poly class.
        :return:
            A clone of the Poly object.
        """
        return type(self)(self.parameters, self.basis)
    def getPolynomial(self, stackOfPoints, customBases=None):
        """
        Evaluates the value of each polynomial basis function at a set of points.

        :param Poly self:
            An instance of the Poly class.
        :param matrix stackOfPoints:
            A N-by-d matrix of points along which the multivariate (in d-dimensions) polynomial basis functions must be evaluated.
        :return:
            A P-by-N matrix of polynomial basis function evaluations at the stackOfPoints, where P is the cardinality of the basis.
        """
        if customBases is None:
            basis = self.basis.elements
        else:
            basis = customBases
        basis_entries, dimensions = basis.shape

        if stackOfPoints.ndim == 1:
            no_of_points = 1
        else:
            no_of_points, __ = stackOfPoints.shape
        p = {}

        # Save time by returning if univariate!
        if dimensions == 1:
            poly , _ , _ =  self.parameters[0]._getOrthoPoly(stackOfPoints, int(np.max(basis)))
            return poly
        else:
            for i in range(0, dimensions):
                if len(stackOfPoints.shape) == 1:
                    stackOfPoints = np.array([stackOfPoints])
                p[i] , _ , _ = self.parameters[i]._getOrthoPoly(stackOfPoints[:,i], int(np.max(basis[:,i])) )

        # One loop for polynomials
        polynomial = np.ones((basis_entries, no_of_points))
        for k in range(dimensions):
            basis_entries_this_dim = basis[:, k].astype(int)
            polynomial *= p[k][basis_entries_this_dim]

        return polynomial
    def getPolynomialGradient(self, stackOfPoints, dim_index = None):
        """
        Evaluates the gradient for each of the polynomial basis functions at a set of points,
        with respect to each input variable.

        :param Poly self:
            An instance of the Poly class.
        :param matrix stackOfPoints:
            A N-by-d matrix of points along which the gradient of the multivariate (in d-dimensions) polynomial basis
            functions must be evaluated.
        :return:
            A list with d elements, each with a P-by-N matrix of polynomial evaluations at the stackOfPoints,
            where P is the cardinality of the basis.
        """
        # "Unpack" parameters from "self"
        basis = self.basis.elements
        basis_entries, dimensions = basis.shape
        if len(stackOfPoints.shape) == 1:
            stackOfPoints = np.reshape(stackOfPoints, (len(stackOfPoints),1))
        no_of_points, _ = stackOfPoints.shape
        p = {}
        dp = {}

        # Save time by returning if univariate!
        if dimensions == 1:
            _ , dpoly, _ =  self.parameters[0]._getOrthoPoly(stackOfPoints, int(np.max(basis) ) )
            return dpoly
        else:
            for i in range(0, dimensions):
                if len(stackOfPoints.shape) == 1:
                    stackOfPoints = np.array([stackOfPoints])
                p[i] , dp[i], _ = self.parameters[i]._getOrthoPoly(stackOfPoints[:,i], int(np.max(basis[:,i])) )

        # One loop for polynomials
        R = []
        if dim_index is None:
            dim_index = range(dimensions)
        for v in range(dimensions):
            if not(v in dim_index):
                R.append(np.zeros((basis_entries, no_of_points)))
            else:
                polynomialgradient = np.ones((basis_entries, no_of_points))
                for k in range(dimensions):
                    basis_entries_this_dim = basis[:,k].astype(int)
                    if k==v:
                        polynomialgradient *= dp[k][basis_entries_this_dim]
                    else:
                        polynomialgradient *= p[k][basis_entries_this_dim]
                R.append(polynomialgradient)

        return R

    def getPolynomialHessian(self, stackOfPoints):
        """
        Evaluates the hessian for each of the polynomial basis functions at a set of points,
        with respect to each input variable.
        :param Poly self:
            An instance of the Poly class.
        :param matrix stackOfPoints:
            A N-by-d matrix of points along which the gradient of the multivariate (in d-dimensions) polynomial basis
            functions must be evaluated.
        :return:
            A list with d^2 elements, each with a P-by-N matrix of polynomial evaluations at the stackOfPoints,
            where P is the cardinality of the basis.
        """
        # "Unpack" parameters from "self"
        basis = self.basis.elements
        basis_entries, dimensions = basis.shape
        if stackOfPoints.ndim == 1:
            no_of_points = 1
        else:
            no_of_points, _ = stackOfPoints.shape
        p = {}
        dp = {}
        d2p = {}

        # Save time by returning if univariate!
        if dimensions == 1:
            _, _, d2poly = self.parameters[0]._getOrthoPoly(stackOfPoints, int(np.max(basis)))
            return d2poly
        else:
            for i in range(0, dimensions):
                if len(stackOfPoints.shape) == 1:
                    stackOfPoints = np.array([stackOfPoints])
                p[i], dp[i], d2p[i] = self.parameters[i]._getOrthoPoly(stackOfPoints[:, i],
                                                                       int(np.max(basis[:, i]) + 1))
        H = []
        for w in range(0, dimensions):
            gradDirection1 = w
            for v in range(0, dimensions):
                gradDirection2 = v
                polynomialhessian = np.zeros((basis_entries, no_of_points))
                for i in range(0, basis_entries):
                    temp = np.ones((1, no_of_points))
                    for k in range(0, dimensions):
                        if k == gradDirection1 == gradDirection2:
                            polynomialhessian[i, :] = d2p[k][int(basis[i, k])] * temp
                        elif k == gradDirection1:
                            polynomialhessian[i, :] = dp[k][int(basis[i, k])] * temp
                        elif k == gradDirection2:
                            polynomialhessian[i, :] = dp[k][int(basis[i, k])] * temp
                        else:
                            polynomialhessian[i, :] = p[k][int(basis[i, k])] * temp
                        temp = polynomialhessian[i, :]
                H.append(polynomialhessian)

        return H

    def getTensorQuadratureRule(self, orders=None):
        """
        Generates a tensor grid quadrature rule based on the parameters in Poly.

        :param Poly self:
            An instance of the Poly class.
        :param list orders:
            A list of the highest polynomial orders along each dimension.
        :return:
            A numpy array of quadrature points.
        :return:
            A numpy array of quadrature weights.
        """
        # Initialize points and weights
        pp = [1.0]
        ww = [1.0]

        if orders is None:
            orders = self.basis.orders

        # number of parameters
        # For loop across each dimension
        for u in range(0, self.dimensions):

            # Call to get local quadrature method (for dimension 'u')
            local_points, local_weights = self.parameters[u]._getLocalQuadrature(orders[u])
            ww = np.kron(ww, local_weights)

            # Tensor product of the points
            dummy_vec = np.ones((len(local_points), 1))
            dummy_vec2 = np.ones((len(pp), 1))
            left_side = np.array(np.kron(pp, dummy_vec))
            right_side = np.array( np.kron(dummy_vec2, local_points) )
            pp = np.concatenate((left_side, right_side), axis = 1)

        # Ignore the first column of pp
        points = pp[:,1::]
        weights = ww

        # Return tensor grid quad-points and weights
        return points, weights
    def getStatistics(self, light=None, max_sobol_order=None):
        """
        Creates an instance of the Statistics class.

        :param Poly self:
            An instance of the Poly class.
        :param string quadratureRule:
            Two options exist for this string. The user can use 'qmc' for a distribution specific Monte Carlo (QMC) or they can use 'tensor grid' for standard tensor product grid. Typically, if the number of dimensions is less than 8, the tensor grid is the default option selected.
        :return:
            A Statistics object.
        """
        if light is None:
            evals = self.getPolynomial(self.quadraturePoints)
            return Statistics(self.coefficients, self.basis, self.parameters, self.quadraturePoints, self.quadratureWeights, evals, max_sobol_order)
        else:
            return Statistics(self.coefficients, self.basis, self.parameters, max_sobol_order=max_sobol_order)            
    def getQuadratureRule(self, options=None, number_of_points = None):
        """
        Generates quadrature points and weights.

        :param Poly self:
            An instance of the Poly class.
        :param string options:
            Two options exist for this string. The user can use 'qmc' for a distribution specific Monte Carlo (QMC) or they can use 'tensor grid' for standard tensor product grid. Typically, if the number of dimensions is less than 8, the tensor grid is the default option selected.
        :param int number_of_points:
            If QMC is chosen, specifies the number of quadrature points in each direction. Otherwise, this is ignored.
        :return:
            A numpy array of quadrature points.
        :return:
            A numpy array of quadrature weights.
        """
        if options is None:
            if self.dimensions > 5 or np.max(self.orders) > 4:
                options = 'qmc'
            else:
                options = 'tensor grid'
        if options.lower() == 'qmc':
            if number_of_points is None:
                default_number_of_points = 20000
            else:
                default_number_of_points = number_of_points
            p = np.zeros((default_number_of_points, self.dimensions))
            w = 1.0/float(default_number_of_points) * np.ones((default_number_of_points))
            for i in range(0, self.dimensions):
                p[:,i] = np.array(self.parameters[i].getSamples(default_number_of_points)).reshape((default_number_of_points,))
            return p, w

        if options.lower() == 'tensor grid' or options.lower() == 'quadrature':
            p,w = self.getTensorQuadratureRule([i for i in self.basis.orders])
            return p,w
    def evaluatePolyFit(self, stackOfPoints):
        """
        Evaluates the the polynomial approximation of a function (or model data) at prescribed points.

        :param Poly self:
            An instance of the Poly class.
        :param matrix stackOfPoints:
            A N-by-d matrix of points (can be unscaled) at which the polynomial gradient must be evaluated at.
        :return:
            A 1-by-N matrix of the polynomial approximation.
        """
        return self.getPolynomial(stackOfPoints).T *  np.mat(self.coefficients)
    def evaluatePolyGradFit(self, stackOfPoints, dim_index = None):
        """
        Evaluates the gradient of the polynomial approximation of a function (or model data) at prescribed points.

        :param Poly self:
            An instance of the Poly class.
        :param matrix stackOfPoints:
            A N-by-d matrix of points (can be unscaled) at which the polynomial gradient must be evaluated at.
        :return:
            A d-by-N matrix of the gradients of the polynomial approximation.

        **Notes:**

        This function should not be confused with getPolynomialGradient(). The latter is only concerned with approximating what the multivariate polynomials
        gradient values are at prescribed points.
        """
        if stackOfPoints.ndim == 1:
            no_of_points = 1
        else:
            no_of_points, _ = stackOfPoints.shape
        H = self.getPolynomialGradient(stackOfPoints, dim_index=dim_index)
        grads = np.zeros((self.dimensions, no_of_points ) )
        if self.dimensions == 1:
            return np.mat(self.coefficients).T * H
        for i in range(0, self.dimensions):
            grads[i,:] = np.mat(self.coefficients).T * H[i]
        return grads

    def evaluatePolyHessFit(self, stackOfPoints):
        """
        Evaluates the hessian of the polynomial approximation of a function (or model data) at prescribed points.

        :param Poly self:
            An instance of the Poly class.
        :param matrix stackOfPoints:
            A N-by-d matrix of points (can be unscaled) at which the polynomial gradient must be evaluated at.
        :return:
            A d-by-d-by-N matrix of the hessian of the polynomial approximation.
        """
        if stackOfPoints.ndim == 1:
            no_of_points = 1
        else:
            no_of_points, _ = stackOfPoints.shape
        H = self.getPolynomialHessian(stackOfPoints)
        if self.dimensions == 1:
            return np.mat(self.coefficients).T * H
        hess = np.zeros((self.dimensions, self.dimensions, no_of_points))
        for i in range(0, self.dimensions):
            for j in range(0, self.dimensions):
                hess[i, j, :] = np.mat(self.coefficients).T * H[i * self.dimensions + j]
        return hess

    def getPolyFitFunction(self):
        """
        Returns a callable polynomial approximation of a function (or model data).

        :param Poly self:
            An instance of the Poly class.
        :return:
            A callable function.

        """
        return lambda x: np.array(self.getPolynomial(x).T *  np.mat(self.coefficients))
    def getPolyGradFitFunction(self):
        """
        Returns a callable for the gradients of the polynomial approximation of a function (or model data).

        :param Poly self:
            An instance of the Poly class.
        :return:
            A callable function.

        """
        return lambda x : self.evaluatePolyGradFit(x)
    def getPolyHessFitFunction(self):
        """
        Returns a callable for the hessian of the polynomial approximation of a function (or model data).

        :param Poly self:
            An instance of the Poly class.
        :return:
            A callable function.

        """
        return lambda x : self.evaluatePolyHessFit(x)
    def getFunctionSamples(self, number_of_samples):
        """
        Returns a set of function samples; useful for computing probabilities.

        :param Poly self:
            An instance of the Poly class.
        :param callable function:
            A callable function (or evaluations of the function at the prerequisite quadrature points).
        :param array coefficients:
            A numpy array of the coefficients
        :param matrix indexset:
            A K-by-d matrix of the index set.
        :return:
            A 50000-by-1 array of function evaluations.

        """
        dimensions = self.dimensions
        if number_of_samples is None:
            number_of_samples = 50000 # default value!
        plotting_pts = np.zeros((number_of_samples, dimensions))
        for i in range(0, dimensions):
                univariate_samples = self.parameters[i].getSamples(number_of_samples)
                for j in range(0, number_of_samples):
                    plotting_pts[j, i] = univariate_samples[j]
        samples = self.evaluatePolyFit(plotting_pts)
        return plotting_pts, samples

    def savePoly(self, filename, full = False):
        """
        Saves the poly object to a pickle file (.pkl)
        :param filename: Filename to save to
        :param full: If False, only saves some attributes of the class to minimize file size
        :return:
        """
        poly_minimal = Poly_minimal(self)
        if full:
            with open(filename, 'wb') as f:
                pickle.dump(self, f)
        else:
            with open(filename, 'wb') as f:
                pickle.dump(poly_minimal,f)

    @staticmethod
    def convert2Full(poly_minimal):
        """
        Converts a Poly_minimal object to a full Poly object, running through the constructor.
        This gives some basic functionalities such as evaluating the polynomial fit and gradients.
        Note: This method is not compliant with the EQ v8.0 philosophy, and is just temporary.
        :param poly_minimal: A Poly_minimal object
        :return: poly object
        """
        basis = Basis(poly_minimal.basis_type, poly_minimal.basis_orders, poly_minimal.basis_level,
                      poly_minimal.basis_growth_rule, poly_minimal.basis_q)
        num_params = len(poly_minimal.orders)
        parameters = []
        for i in range(num_params):
            parameters.append(Parameter(poly_minimal.orders[i], poly_minimal.distributions[i],
                                        endpoints = poly_minimal.endpoints[i],
                                        shape_parameter_A = poly_minimal.shape_parameter_As[i],
                                        shape_parameter_B = poly_minimal.shape_parameter_Bs[i],
                                        lower = poly_minimal.lowers[i],
                                        upper = poly_minimal.uppers[i],
                                        data = poly_minimal.datas[i]))
        poly = Poly(parameters, basis)
        if hasattr(poly_minimal,'coefficients'):
            poly.__setCoefficients__(poly_minimal.coefficients)
        if hasattr(poly_minimal,'quadraturePoints'):
            poly.__setQuadrature__(poly_minimal.quadraturePoints, poly_minimal.quadratureWeights)
        return poly

    def convert2Min(self):
        """
        Converts self to a Poly_minimal instance
        :return: poly_min: A Poly_minimal object
        """
        return Poly_minimal(self)

class Poly_minimal(object):
    """Stores the bare minimum of a Poly object, which is to be reinstantiated upon loading."""
    def __init__(self, poly):
        #self, order, distribution, endpoints = False, shape_parameter_A = None, shape_parameter_B = None, lower = None, upper = None, data = None
        self.orders = []
        self.distributions = []
        self.endpoints = []
        self.shape_parameter_As = []
        self.shape_parameter_Bs = []
        self.lowers = []
        self.uppers = []
        self.datas = []
        for p in poly.parameters:
            self.orders.append(p.order)
            self.distributions.append(p.name)
            self.endpoints.append(p.endpoints)
            self.shape_parameter_As.append(p.shape_parameter_A)
            self.shape_parameter_Bs.append(p.shape_parameter_B)
            self.lowers.append(p.lower)
            self.uppers.append(p.upper)
            self.datas.append(p.data)

        #basis_type, orders = None, level = None, growth_rule = None, q = None
        self.basis_type = poly.basis.basis_type
        self.basis_orders = poly.basis.orders
        self.basis_level = poly.basis.level
        self.basis_growth_rule = poly.basis.growth_rule
        self.basis_q = poly.basis.q
        # self.basis = poly.basis

        try:
            self.coefficients = poly.coefficients
        except AttributeError:
            pass
        try:
            self.quadraturePoints = poly.quadraturePoints
            self.quadratureWeights = poly.quadratureWeights
        except AttributeError:
            pass
        # try:
        #     self.designMatrix = poly.designMatrix
        # except AttributeError:
=======
"""The polynomial parent class."""
from .stats import Statistics
import pickle
from .parameter import Parameter
from .basis import Basis
import numpy as np
VERSION_NUMBER = 7.6

class Poly(object):
    """
    The class defines a Poly object. It is the parent class to Polyreg, Polyint and Polycs; the only difference between its children are the way in which the coefficients are computed. This class is defined by a list of Parameter objects and a Basis.

    :param Parameter parameters:
        A list of parameters.
    :param Basis basis:
        A basis selected for the multivariate polynomial.

    """
    def __init__(self, parameters, basis):
        try:
            len(parameters)
        except TypeError:
            parameters = [parameters]
        self.parameters = parameters
        self.basis = basis
        self.dimensions = len(parameters)
        self.orders = []
        for i in range(0, self.dimensions):
            self.orders.append(self.parameters[i].order)
        if not self.basis.orders :
            self.basis.setOrders(self.orders)
    def __setFunctionEvaluations__(self, function_evaluations):
        """
        Sets the function evaluations for the polynomial. This function can be called by the children of Poly.

        """
        self.function_evaluations = function_evaluations
    def __setCoefficients__(self, coefficients):
        """
        Sets the coefficients for polynomial. This function will be called by the children of Poly.

        :param Poly self:
            An instance of the Poly class.
        :param array coefficients:
            An array of the coefficients computed using either integration, least squares or compressive sensing routines.

        """
        self.coefficients = coefficients
    def __setBasis__(self, basisNew):
        """
        Sets the basis
        """
        self.basis = basisNew 
    def __setQuadrature__(self, quadraturePoints, quadratureWeights):
        """
        Sets the quadrature points and weights

        :param Poly self:
            An instance of the Poly class.
        :param matrix quadraturePoints:
            A numpy matrix filled with the quadrature points.
        :param matrix quadratureWeights:
            A numpy matrix filled with the quadrature weights.
        """
        self.quadraturePoints = quadraturePoints
        self.quadratureWeights = quadratureWeights
    def __setDesignMatrix__(self, designMatrix):
        """
        Sets the design matrix assocaited with the quadrature (depending on the technique) points and the polynomial basis.

        :param Poly self:
            An instance of the Poly class.
        :param matrix designMatrix:
            A numpy matrix filled with the multivariate polynomial evaluated at the quadrature points.

        """
        self.designMatrix = designMatrix
    def clone(self):
        """
        Clones a Poly object.

        :param Poly self:
            An instance of the Poly class.
        :return:
            A clone of the Poly object.
        """
        return type(self)(self.parameters, self.basis)
    def getPolynomial(self, stackOfPoints, customBases=None):
        """
        Evaluates the value of each polynomial basis function at a set of points.

        :param Poly self:
            An instance of the Poly class.
        :param matrix stackOfPoints:
            A N-by-d matrix of points along which the multivariate (in d-dimensions) polynomial basis functions must be evaluated.
        :return:
            A P-by-N matrix of polynomial basis function evaluations at the stackOfPoints, where P is the cardinality of the basis.
        """
        if customBases is None:
            basis = self.basis.elements
        else:
            basis = customBases
        basis_entries, dimensions = basis.shape

        if stackOfPoints.ndim == 1:
            no_of_points = 1
        else:
            no_of_points, __ = stackOfPoints.shape
        p = {}

        # Save time by returning if univariate!
        if dimensions == 1:
            poly , _ , _ =  self.parameters[0]._getOrthoPoly(stackOfPoints, int(np.max(basis)))
            return poly
        else:
            for i in range(0, dimensions):
                if len(stackOfPoints.shape) == 1:
                    stackOfPoints = np.array([stackOfPoints])
                p[i] , _ , _ = self.parameters[i]._getOrthoPoly(stackOfPoints[:,i], int(np.max(basis[:,i])) )

        # One loop for polynomials
        polynomial = np.ones((basis_entries, no_of_points))
        for k in range(dimensions):
            basis_entries_this_dim = basis[:, k].astype(int)
            polynomial *= p[k][basis_entries_this_dim]

        return polynomial
    def getPolynomialGradient(self, stackOfPoints, dim_index = None):
        """
        Evaluates the gradient for each of the polynomial basis functions at a set of points,
        with respect to each input variable.

        :param Poly self:
            An instance of the Poly class.
        :param matrix stackOfPoints:
            A N-by-d matrix of points along which the gradient of the multivariate (in d-dimensions) polynomial basis
            functions must be evaluated.
        :return:
            A list with d elements, each with a P-by-N matrix of polynomial evaluations at the stackOfPoints,
            where P is the cardinality of the basis.
        """
        # "Unpack" parameters from "self"
        basis = self.basis.elements
        basis_entries, dimensions = basis.shape
        if stackOfPoints.ndim == 1:
            no_of_points = 1
        else:
            no_of_points, _ = stackOfPoints.shape
        p = {}
        dp = {}

        # Save time by returning if univariate!
        if dimensions == 1:
            _ , dpoly , _ =  self.parameters[0]._getOrthoPoly(stackOfPoints, int(np.max(basis) ) )
            return dpoly
        else:
            for i in range(0, dimensions):
                if len(stackOfPoints.shape) == 1:
                    stackOfPoints = np.array([stackOfPoints])
                p[i] , dp[i] , _ = self.parameters[i]._getOrthoPoly(stackOfPoints[:,i], int(np.max(basis[:,i])) )

        # One loop for polynomials
        R = []
        if dim_index is None:
            dim_index = range(dimensions)
        for v in range(dimensions):
            if not(v in dim_index):
                R.append(np.zeros((basis_entries, no_of_points)))
            else:
                polynomialgradient = np.ones((basis_entries, no_of_points))
                for k in range(dimensions):
                    basis_entries_this_dim = basis[:,k].astype(int)
                    if k==v:
                        polynomialgradient *= dp[k][basis_entries_this_dim]
                    else:
                        polynomialgradient *= p[k][basis_entries_this_dim]
                R.append(polynomialgradient)

        return R
    def getPolynomialHessian(self, stackOfPoints):
        """
        Evaluates the hessian for each of the polynomial basis functions at a set of points,
        with respect to each input variable.

        :param Poly self:
            An instance of the Poly class.
        :param matrix stackOfPoints:
            A N-by-d matrix of points along which the gradient of the multivariate (in d-dimensions) polynomial basis
            functions must be evaluated.
        :return:
            A list with d^2 elements, each with a P-by-N matrix of polynomial evaluations at the stackOfPoints,
            where P is the cardinality of the basis.
        """
        # "Unpack" parameters from "self"
        basis = self.basis.elements
        basis_entries, dimensions = basis.shape
        if stackOfPoints.ndim == 1:
            no_of_points = 1
        else:
            no_of_points, _ = stackOfPoints.shape
        p = {}
        dp = {}
        d2p = {}
                        
        # Save time by returning if univariate!
        if dimensions == 1:
            _ , _ , d2poly =  self.parameters[0]._getOrthoPoly(stackOfPoints, int(np.max(basis) ) )
            return d2poly
        else:
            for i in range(0, dimensions):
                if len(stackOfPoints.shape) == 1:
                    stackOfPoints = np.array([stackOfPoints])
                p[i] , dp[i] , d2p[i] = self.parameters[i]._getOrthoPoly(stackOfPoints[:,i], int(np.max(basis[:,i]) + 1 ) )    
        H = []
        for w in range(0, dimensions):
            gradDirection1 = w
            for v in range(0, dimensions):
                gradDirection2 = v
                polynomialhessian = np.zeros((basis_entries, no_of_points))
                for i in range(0, basis_entries):
                    temp = np.ones((1, no_of_points))
                    for k in range(0, dimensions):
                        if k == gradDirection1 == gradDirection2:
                            polynomialhessian[i,:] = d2p[k][int(basis[i,k])] * temp
                        elif k == gradDirection1:
                            polynomialhessian[i,:] = dp[k][int(basis[i,k])] * temp
                        elif k == gradDirection2:
                            polynomialhessian[i,:] = dp[k][int(basis[i,k])] * temp
                        else:
                            polynomialhessian[i,:] = p[k][int(basis[i,k])] * temp
                        temp = polynomialhessian[i,:]
                H.append(polynomialhessian)

        return H
    def getTensorQuadratureRule(self, orders=None):
        """
        Generates a tensor grid quadrature rule based on the parameters in Poly.

        :param Poly self:
            An instance of the Poly class.
        :param list orders:
            A list of the highest polynomial orders along each dimension.
        :return:
            A numpy array of quadrature points.
        :return:
            A numpy array of quadrature weights.
        """
        # Initialize points and weights
        pp = [1.0]
        ww = [1.0]

        if orders is None:
            orders = self.basis.orders

        # number of parameters
        # For loop across each dimension
        for u in range(0, self.dimensions):

            # Call to get local quadrature method (for dimension 'u')
            local_points, local_weights = self.parameters[u]._getLocalQuadrature(orders[u])
            ww = np.kron(ww, local_weights)

            # Tensor product of the points
            dummy_vec = np.ones((len(local_points), 1))
            dummy_vec2 = np.ones((len(pp), 1))
            left_side = np.array(np.kron(pp, dummy_vec))
            right_side = np.array( np.kron(dummy_vec2, local_points) )
            pp = np.concatenate((left_side, right_side), axis = 1)

        # Ignore the first column of pp
        points = pp[:,1::]
        weights = ww

        # Return tensor grid quad-points and weights
        return points, weights
    def getStatistics(self, light=None, max_sobol_order=None):
        """
        Creates an instance of the Statistics class.

        :param Poly self:
            An instance of the Poly class.
        :param string quadratureRule:
            Two options exist for this string. The user can use 'qmc' for a distribution specific Monte Carlo (QMC) or they can use 'tensor grid' for standard tensor product grid. Typically, if the number of dimensions is less than 8, the tensor grid is the default option selected.
        :return:
            A Statistics object.
        """
        if light is None:
            evals = self.getPolynomial(self.quadraturePoints)
            return Statistics(self.coefficients, self.basis, self.parameters, self.quadraturePoints, self.quadratureWeights, evals, max_sobol_order)
        else:
            return Statistics(self.coefficients, self.basis, self.parameters, max_sobol_order=max_sobol_order)            
    def getQuadratureRule(self, options=None, number_of_points = None):
        """
        Generates quadrature points and weights.

        :param Poly self:
            An instance of the Poly class.
        :param string options:
            Two options exist for this string. The user can use 'qmc' for a distribution specific Monte Carlo (QMC) or they can use 'tensor grid' for standard tensor product grid. Typically, if the number of dimensions is less than 8, the tensor grid is the default option selected.
        :param int number_of_points:
            If QMC is chosen, specifies the number of quadrature points in each direction. Otherwise, this is ignored.
        :return:
            A numpy array of quadrature points.
        :return:
            A numpy array of quadrature weights.
        """
        if options is None:
            if self.dimensions > 5 or np.max(self.orders) > 4:
                options = 'qmc'
            else:
                options = 'tensor grid'
        if options.lower() == 'qmc':
            if number_of_points is None:
                default_number_of_points = 20000
            else:
                default_number_of_points = number_of_points
            p = np.zeros((default_number_of_points, self.dimensions))
            w = 1.0/float(default_number_of_points) * np.ones((default_number_of_points))
            for i in range(0, self.dimensions):
                p[:,i] = np.array(self.parameters[i].getSamples(default_number_of_points)).reshape((default_number_of_points,))
            return p, w

        if options.lower() == 'tensor grid' or options.lower() == 'quadrature':
            p,w = self.getTensorQuadratureRule([i for i in self.basis.orders])
            return p,w
    def evaluatePolyFit(self, stackOfPoints):
        """
        Evaluates the the polynomial approximation of a function (or model data) at prescribed points.

        :param Poly self:
            An instance of the Poly class.
        :param matrix stackOfPoints:
            A N-by-d matrix of points (can be unscaled) at which the polynomial gradient must be evaluated at.
        :return:
            A 1-by-N matrix of the polynomial approximation.
        """
        return self.getPolynomial(stackOfPoints).T *  np.mat(self.coefficients)
    def evaluatePolyGradFit(self, stackOfPoints, dim_index = None):
        """
        Evaluates the gradient of the polynomial approximation of a function (or model data) at prescribed points.

        :param Poly self:
            An instance of the Poly class.
        :param matrix stackOfPoints:
            A N-by-d matrix of points (can be unscaled) at which the polynomial gradient must be evaluated at.
        :return:
            A d-by-N matrix of the gradients of the polynomial approximation.

        **Notes:**

        This function should not be confused with getPolynomialGradient(). The latter is only concerned with approximating what the multivariate polynomials
        gradient values are at prescribed points.
        """
        if stackOfPoints.ndim == 1:
            no_of_points = 1
        else:
            no_of_points, _ = stackOfPoints.shape
        H = self.getPolynomialGradient(stackOfPoints, dim_index=dim_index)
        grads = np.zeros((self.dimensions, no_of_points ) )
        if self.dimensions == 1:
            return np.mat(self.coefficients).T * H
        for i in range(0, self.dimensions):
            grads[i,:] = np.mat(self.coefficients).T * H[i]
        return grads
    def evaluatePolyHessFit(self, stackOfPoints):
        """
        Evaluates the hessian of the polynomial approximation of a function (or model data) at prescribed points.

        :param Poly self:
            An instance of the Poly class.
        :param matrix stackOfPoints:
            A N-by-d matrix of points (can be unscaled) at which the polynomial gradient must be evaluated at.
        :return:
            A d-by-d-by-N matrix of the hessian of the polynomial approximation.
        """
        if stackOfPoints.ndim == 1:
            no_of_points = 1
        else:
            no_of_points, _ = stackOfPoints.shape
        H = self.getPolynomialHessian(stackOfPoints)
        hess = np.zeros( (self.dimensions, self.dimensions,no_of_points) )
        for i in range(0, self.dimensions):
            for j in range(0, self.dimensions):
                hess[i,j,:] = np.mat(self.coefficients).T * H[i * self.dimensions + j]
        return hess
    def getPolyFitFunction(self):
        """
        Returns a callable polynomial approximation of a function (or model data).

        :param Poly self:
            An instance of the Poly class.
        :return:
            A callable function.

        """
        return lambda x: np.array(self.getPolynomial(x).T *  np.mat(self.coefficients))
    def getPolyGradFitFunction(self):
        """
        Returns a callable for the gradients of the polynomial approximation of a function (or model data).

        :param Poly self:
            An instance of the Poly class.
        :return:
            A callable function.

        """
        return lambda x : self.evaluatePolyGradFit(x)
    def getPolyHessFitFunction(self):
        """
        Returns a callable for the hessian of the polynomial approximation of a function (or model data).

        :param Poly self:
            An instance of the Poly class.
        :return:
            A callable function.

        """
        return lambda x : self.evaluatePolyHessFit(x)
    def getFunctionSamples(self, number_of_samples):
        """
        Returns a set of function samples; useful for computing probabilities.

        :param Poly self:
            An instance of the Poly class.
        :param callable function:
            A callable function (or evaluations of the function at the prerequisite quadrature points).
        :param array coefficients:
            A numpy array of the coefficients
        :param matrix indexset:
            A K-by-d matrix of the index set.
        :return:
            A 50000-by-1 array of function evaluations.

        """
        dimensions = self.dimensions
        if number_of_samples is None:
            number_of_samples = 50000 # default value!
        plotting_pts = np.zeros((number_of_samples, dimensions))
        for i in range(0, dimensions):
                univariate_samples = self.parameters[i].getSamples(number_of_samples)
                for j in range(0, number_of_samples):
                    plotting_pts[j, i] = univariate_samples[j]
        samples = self.evaluatePolyFit(plotting_pts)
        return plotting_pts, samples

    def savePoly(self, filename, full = False):
        """
        Saves the poly object to a pickle file (.pkl)
        :param filename: Filename to save to
        :param full: If False, only saves some attributes of the class to minimize file size
        :return:
        """
        poly_minimal = Poly_minimal(self)
        if full:
            with open(filename, 'wb') as f:
                pickle.dump(self, f)
        else:
            with open(filename, 'wb') as f:
                pickle.dump(poly_minimal,f)

    @staticmethod
    def convert2Full(poly_minimal):
        """
        Converts a Poly_minimal object to a full Poly object, running through the constructor.
        This gives some basic functionalities such as evaluating the polynomial fit and gradients.
        Note: This method is not compliant with the EQ v8.0 philosophy, and is just temporary.
        :param poly_minimal: A Poly_minimal object
        :return: poly object
        """
        basis = Basis(poly_minimal.basis_type, poly_minimal.basis_orders, poly_minimal.basis_level,
                      poly_minimal.basis_growth_rule, poly_minimal.basis_q)
        num_params = len(poly_minimal.orders)
        parameters = []
        for i in range(num_params):
            parameters.append(Parameter(poly_minimal.orders[i], poly_minimal.distributions[i],
                                        endpoints = poly_minimal.endpoints[i],
                                        shape_parameter_A = poly_minimal.shape_parameter_As[i],
                                        shape_parameter_B = poly_minimal.shape_parameter_Bs[i],
                                        lower = poly_minimal.lowers[i],
                                        upper = poly_minimal.uppers[i],
                                        data = poly_minimal.datas[i]))
        poly = Poly(parameters, basis)
        if hasattr(poly_minimal,'coefficients'):
            poly.__setCoefficients__(poly_minimal.coefficients)
        if hasattr(poly_minimal,'quadraturePoints'):
            poly.__setQuadrature__(poly_minimal.quadraturePoints, poly_minimal.quadratureWeights)
        return poly

    def convert2Min(self):
        """
        Converts self to a Poly_minimal instance
        :return: poly_min: A Poly_minimal object
        """
        return Poly_minimal(self)

class Poly_minimal(object):
    """Stores the bare minimum of a Poly object, which is to be reinstantiated upon loading."""
    def __init__(self, poly):
        #self, order, distribution, endpoints = False, shape_parameter_A = None, shape_parameter_B = None, lower = None, upper = None, data = None
        self.orders = []
        self.distributions = []
        self.endpoints = []
        self.shape_parameter_As = []
        self.shape_parameter_Bs = []
        self.lowers = []
        self.uppers = []
        self.datas = []
        for p in poly.parameters:
            self.orders.append(p.order)
            self.distributions.append(p.name)
            self.endpoints.append(p.endpoints)
            self.shape_parameter_As.append(p.shape_parameter_A)
            self.shape_parameter_Bs.append(p.shape_parameter_B)
            self.lowers.append(p.lower)
            self.uppers.append(p.upper)
            self.datas.append(p.data)

        #basis_type, orders = None, level = None, growth_rule = None, q = None
        self.basis_type = poly.basis.basis_type
        self.basis_orders = poly.basis.orders
        self.basis_level = poly.basis.level
        self.basis_growth_rule = poly.basis.growth_rule
        self.basis_q = poly.basis.q
        # self.basis = poly.basis

        try:
            self.coefficients = poly.coefficients
        except AttributeError:
            pass
        try:
            self.quadraturePoints = poly.quadraturePoints
            self.quadratureWeights = poly.quadratureWeights
        except AttributeError:
            pass
        # try:
        #     self.designMatrix = poly.designMatrix
        # except AttributeError:
>>>>>>> 90b1af6a
        #     pass<|MERGE_RESOLUTION|>--- conflicted
+++ resolved
@@ -1,4 +1,3 @@
-<<<<<<< HEAD
 """The polynomial parent class."""
 from .stats import Statistics
 import pickle
@@ -541,543 +540,4 @@
         # try:
         #     self.designMatrix = poly.designMatrix
         # except AttributeError:
-=======
-"""The polynomial parent class."""
-from .stats import Statistics
-import pickle
-from .parameter import Parameter
-from .basis import Basis
-import numpy as np
-VERSION_NUMBER = 7.6
-
-class Poly(object):
-    """
-    The class defines a Poly object. It is the parent class to Polyreg, Polyint and Polycs; the only difference between its children are the way in which the coefficients are computed. This class is defined by a list of Parameter objects and a Basis.
-
-    :param Parameter parameters:
-        A list of parameters.
-    :param Basis basis:
-        A basis selected for the multivariate polynomial.
-
-    """
-    def __init__(self, parameters, basis):
-        try:
-            len(parameters)
-        except TypeError:
-            parameters = [parameters]
-        self.parameters = parameters
-        self.basis = basis
-        self.dimensions = len(parameters)
-        self.orders = []
-        for i in range(0, self.dimensions):
-            self.orders.append(self.parameters[i].order)
-        if not self.basis.orders :
-            self.basis.setOrders(self.orders)
-    def __setFunctionEvaluations__(self, function_evaluations):
-        """
-        Sets the function evaluations for the polynomial. This function can be called by the children of Poly.
-
-        """
-        self.function_evaluations = function_evaluations
-    def __setCoefficients__(self, coefficients):
-        """
-        Sets the coefficients for polynomial. This function will be called by the children of Poly.
-
-        :param Poly self:
-            An instance of the Poly class.
-        :param array coefficients:
-            An array of the coefficients computed using either integration, least squares or compressive sensing routines.
-
-        """
-        self.coefficients = coefficients
-    def __setBasis__(self, basisNew):
-        """
-        Sets the basis
-        """
-        self.basis = basisNew 
-    def __setQuadrature__(self, quadraturePoints, quadratureWeights):
-        """
-        Sets the quadrature points and weights
-
-        :param Poly self:
-            An instance of the Poly class.
-        :param matrix quadraturePoints:
-            A numpy matrix filled with the quadrature points.
-        :param matrix quadratureWeights:
-            A numpy matrix filled with the quadrature weights.
-        """
-        self.quadraturePoints = quadraturePoints
-        self.quadratureWeights = quadratureWeights
-    def __setDesignMatrix__(self, designMatrix):
-        """
-        Sets the design matrix assocaited with the quadrature (depending on the technique) points and the polynomial basis.
-
-        :param Poly self:
-            An instance of the Poly class.
-        :param matrix designMatrix:
-            A numpy matrix filled with the multivariate polynomial evaluated at the quadrature points.
-
-        """
-        self.designMatrix = designMatrix
-    def clone(self):
-        """
-        Clones a Poly object.
-
-        :param Poly self:
-            An instance of the Poly class.
-        :return:
-            A clone of the Poly object.
-        """
-        return type(self)(self.parameters, self.basis)
-    def getPolynomial(self, stackOfPoints, customBases=None):
-        """
-        Evaluates the value of each polynomial basis function at a set of points.
-
-        :param Poly self:
-            An instance of the Poly class.
-        :param matrix stackOfPoints:
-            A N-by-d matrix of points along which the multivariate (in d-dimensions) polynomial basis functions must be evaluated.
-        :return:
-            A P-by-N matrix of polynomial basis function evaluations at the stackOfPoints, where P is the cardinality of the basis.
-        """
-        if customBases is None:
-            basis = self.basis.elements
-        else:
-            basis = customBases
-        basis_entries, dimensions = basis.shape
-
-        if stackOfPoints.ndim == 1:
-            no_of_points = 1
-        else:
-            no_of_points, __ = stackOfPoints.shape
-        p = {}
-
-        # Save time by returning if univariate!
-        if dimensions == 1:
-            poly , _ , _ =  self.parameters[0]._getOrthoPoly(stackOfPoints, int(np.max(basis)))
-            return poly
-        else:
-            for i in range(0, dimensions):
-                if len(stackOfPoints.shape) == 1:
-                    stackOfPoints = np.array([stackOfPoints])
-                p[i] , _ , _ = self.parameters[i]._getOrthoPoly(stackOfPoints[:,i], int(np.max(basis[:,i])) )
-
-        # One loop for polynomials
-        polynomial = np.ones((basis_entries, no_of_points))
-        for k in range(dimensions):
-            basis_entries_this_dim = basis[:, k].astype(int)
-            polynomial *= p[k][basis_entries_this_dim]
-
-        return polynomial
-    def getPolynomialGradient(self, stackOfPoints, dim_index = None):
-        """
-        Evaluates the gradient for each of the polynomial basis functions at a set of points,
-        with respect to each input variable.
-
-        :param Poly self:
-            An instance of the Poly class.
-        :param matrix stackOfPoints:
-            A N-by-d matrix of points along which the gradient of the multivariate (in d-dimensions) polynomial basis
-            functions must be evaluated.
-        :return:
-            A list with d elements, each with a P-by-N matrix of polynomial evaluations at the stackOfPoints,
-            where P is the cardinality of the basis.
-        """
-        # "Unpack" parameters from "self"
-        basis = self.basis.elements
-        basis_entries, dimensions = basis.shape
-        if stackOfPoints.ndim == 1:
-            no_of_points = 1
-        else:
-            no_of_points, _ = stackOfPoints.shape
-        p = {}
-        dp = {}
-
-        # Save time by returning if univariate!
-        if dimensions == 1:
-            _ , dpoly , _ =  self.parameters[0]._getOrthoPoly(stackOfPoints, int(np.max(basis) ) )
-            return dpoly
-        else:
-            for i in range(0, dimensions):
-                if len(stackOfPoints.shape) == 1:
-                    stackOfPoints = np.array([stackOfPoints])
-                p[i] , dp[i] , _ = self.parameters[i]._getOrthoPoly(stackOfPoints[:,i], int(np.max(basis[:,i])) )
-
-        # One loop for polynomials
-        R = []
-        if dim_index is None:
-            dim_index = range(dimensions)
-        for v in range(dimensions):
-            if not(v in dim_index):
-                R.append(np.zeros((basis_entries, no_of_points)))
-            else:
-                polynomialgradient = np.ones((basis_entries, no_of_points))
-                for k in range(dimensions):
-                    basis_entries_this_dim = basis[:,k].astype(int)
-                    if k==v:
-                        polynomialgradient *= dp[k][basis_entries_this_dim]
-                    else:
-                        polynomialgradient *= p[k][basis_entries_this_dim]
-                R.append(polynomialgradient)
-
-        return R
-    def getPolynomialHessian(self, stackOfPoints):
-        """
-        Evaluates the hessian for each of the polynomial basis functions at a set of points,
-        with respect to each input variable.
-
-        :param Poly self:
-            An instance of the Poly class.
-        :param matrix stackOfPoints:
-            A N-by-d matrix of points along which the gradient of the multivariate (in d-dimensions) polynomial basis
-            functions must be evaluated.
-        :return:
-            A list with d^2 elements, each with a P-by-N matrix of polynomial evaluations at the stackOfPoints,
-            where P is the cardinality of the basis.
-        """
-        # "Unpack" parameters from "self"
-        basis = self.basis.elements
-        basis_entries, dimensions = basis.shape
-        if stackOfPoints.ndim == 1:
-            no_of_points = 1
-        else:
-            no_of_points, _ = stackOfPoints.shape
-        p = {}
-        dp = {}
-        d2p = {}
-                        
-        # Save time by returning if univariate!
-        if dimensions == 1:
-            _ , _ , d2poly =  self.parameters[0]._getOrthoPoly(stackOfPoints, int(np.max(basis) ) )
-            return d2poly
-        else:
-            for i in range(0, dimensions):
-                if len(stackOfPoints.shape) == 1:
-                    stackOfPoints = np.array([stackOfPoints])
-                p[i] , dp[i] , d2p[i] = self.parameters[i]._getOrthoPoly(stackOfPoints[:,i], int(np.max(basis[:,i]) + 1 ) )    
-        H = []
-        for w in range(0, dimensions):
-            gradDirection1 = w
-            for v in range(0, dimensions):
-                gradDirection2 = v
-                polynomialhessian = np.zeros((basis_entries, no_of_points))
-                for i in range(0, basis_entries):
-                    temp = np.ones((1, no_of_points))
-                    for k in range(0, dimensions):
-                        if k == gradDirection1 == gradDirection2:
-                            polynomialhessian[i,:] = d2p[k][int(basis[i,k])] * temp
-                        elif k == gradDirection1:
-                            polynomialhessian[i,:] = dp[k][int(basis[i,k])] * temp
-                        elif k == gradDirection2:
-                            polynomialhessian[i,:] = dp[k][int(basis[i,k])] * temp
-                        else:
-                            polynomialhessian[i,:] = p[k][int(basis[i,k])] * temp
-                        temp = polynomialhessian[i,:]
-                H.append(polynomialhessian)
-
-        return H
-    def getTensorQuadratureRule(self, orders=None):
-        """
-        Generates a tensor grid quadrature rule based on the parameters in Poly.
-
-        :param Poly self:
-            An instance of the Poly class.
-        :param list orders:
-            A list of the highest polynomial orders along each dimension.
-        :return:
-            A numpy array of quadrature points.
-        :return:
-            A numpy array of quadrature weights.
-        """
-        # Initialize points and weights
-        pp = [1.0]
-        ww = [1.0]
-
-        if orders is None:
-            orders = self.basis.orders
-
-        # number of parameters
-        # For loop across each dimension
-        for u in range(0, self.dimensions):
-
-            # Call to get local quadrature method (for dimension 'u')
-            local_points, local_weights = self.parameters[u]._getLocalQuadrature(orders[u])
-            ww = np.kron(ww, local_weights)
-
-            # Tensor product of the points
-            dummy_vec = np.ones((len(local_points), 1))
-            dummy_vec2 = np.ones((len(pp), 1))
-            left_side = np.array(np.kron(pp, dummy_vec))
-            right_side = np.array( np.kron(dummy_vec2, local_points) )
-            pp = np.concatenate((left_side, right_side), axis = 1)
-
-        # Ignore the first column of pp
-        points = pp[:,1::]
-        weights = ww
-
-        # Return tensor grid quad-points and weights
-        return points, weights
-    def getStatistics(self, light=None, max_sobol_order=None):
-        """
-        Creates an instance of the Statistics class.
-
-        :param Poly self:
-            An instance of the Poly class.
-        :param string quadratureRule:
-            Two options exist for this string. The user can use 'qmc' for a distribution specific Monte Carlo (QMC) or they can use 'tensor grid' for standard tensor product grid. Typically, if the number of dimensions is less than 8, the tensor grid is the default option selected.
-        :return:
-            A Statistics object.
-        """
-        if light is None:
-            evals = self.getPolynomial(self.quadraturePoints)
-            return Statistics(self.coefficients, self.basis, self.parameters, self.quadraturePoints, self.quadratureWeights, evals, max_sobol_order)
-        else:
-            return Statistics(self.coefficients, self.basis, self.parameters, max_sobol_order=max_sobol_order)            
-    def getQuadratureRule(self, options=None, number_of_points = None):
-        """
-        Generates quadrature points and weights.
-
-        :param Poly self:
-            An instance of the Poly class.
-        :param string options:
-            Two options exist for this string. The user can use 'qmc' for a distribution specific Monte Carlo (QMC) or they can use 'tensor grid' for standard tensor product grid. Typically, if the number of dimensions is less than 8, the tensor grid is the default option selected.
-        :param int number_of_points:
-            If QMC is chosen, specifies the number of quadrature points in each direction. Otherwise, this is ignored.
-        :return:
-            A numpy array of quadrature points.
-        :return:
-            A numpy array of quadrature weights.
-        """
-        if options is None:
-            if self.dimensions > 5 or np.max(self.orders) > 4:
-                options = 'qmc'
-            else:
-                options = 'tensor grid'
-        if options.lower() == 'qmc':
-            if number_of_points is None:
-                default_number_of_points = 20000
-            else:
-                default_number_of_points = number_of_points
-            p = np.zeros((default_number_of_points, self.dimensions))
-            w = 1.0/float(default_number_of_points) * np.ones((default_number_of_points))
-            for i in range(0, self.dimensions):
-                p[:,i] = np.array(self.parameters[i].getSamples(default_number_of_points)).reshape((default_number_of_points,))
-            return p, w
-
-        if options.lower() == 'tensor grid' or options.lower() == 'quadrature':
-            p,w = self.getTensorQuadratureRule([i for i in self.basis.orders])
-            return p,w
-    def evaluatePolyFit(self, stackOfPoints):
-        """
-        Evaluates the the polynomial approximation of a function (or model data) at prescribed points.
-
-        :param Poly self:
-            An instance of the Poly class.
-        :param matrix stackOfPoints:
-            A N-by-d matrix of points (can be unscaled) at which the polynomial gradient must be evaluated at.
-        :return:
-            A 1-by-N matrix of the polynomial approximation.
-        """
-        return self.getPolynomial(stackOfPoints).T *  np.mat(self.coefficients)
-    def evaluatePolyGradFit(self, stackOfPoints, dim_index = None):
-        """
-        Evaluates the gradient of the polynomial approximation of a function (or model data) at prescribed points.
-
-        :param Poly self:
-            An instance of the Poly class.
-        :param matrix stackOfPoints:
-            A N-by-d matrix of points (can be unscaled) at which the polynomial gradient must be evaluated at.
-        :return:
-            A d-by-N matrix of the gradients of the polynomial approximation.
-
-        **Notes:**
-
-        This function should not be confused with getPolynomialGradient(). The latter is only concerned with approximating what the multivariate polynomials
-        gradient values are at prescribed points.
-        """
-        if stackOfPoints.ndim == 1:
-            no_of_points = 1
-        else:
-            no_of_points, _ = stackOfPoints.shape
-        H = self.getPolynomialGradient(stackOfPoints, dim_index=dim_index)
-        grads = np.zeros((self.dimensions, no_of_points ) )
-        if self.dimensions == 1:
-            return np.mat(self.coefficients).T * H
-        for i in range(0, self.dimensions):
-            grads[i,:] = np.mat(self.coefficients).T * H[i]
-        return grads
-    def evaluatePolyHessFit(self, stackOfPoints):
-        """
-        Evaluates the hessian of the polynomial approximation of a function (or model data) at prescribed points.
-
-        :param Poly self:
-            An instance of the Poly class.
-        :param matrix stackOfPoints:
-            A N-by-d matrix of points (can be unscaled) at which the polynomial gradient must be evaluated at.
-        :return:
-            A d-by-d-by-N matrix of the hessian of the polynomial approximation.
-        """
-        if stackOfPoints.ndim == 1:
-            no_of_points = 1
-        else:
-            no_of_points, _ = stackOfPoints.shape
-        H = self.getPolynomialHessian(stackOfPoints)
-        hess = np.zeros( (self.dimensions, self.dimensions,no_of_points) )
-        for i in range(0, self.dimensions):
-            for j in range(0, self.dimensions):
-                hess[i,j,:] = np.mat(self.coefficients).T * H[i * self.dimensions + j]
-        return hess
-    def getPolyFitFunction(self):
-        """
-        Returns a callable polynomial approximation of a function (or model data).
-
-        :param Poly self:
-            An instance of the Poly class.
-        :return:
-            A callable function.
-
-        """
-        return lambda x: np.array(self.getPolynomial(x).T *  np.mat(self.coefficients))
-    def getPolyGradFitFunction(self):
-        """
-        Returns a callable for the gradients of the polynomial approximation of a function (or model data).
-
-        :param Poly self:
-            An instance of the Poly class.
-        :return:
-            A callable function.
-
-        """
-        return lambda x : self.evaluatePolyGradFit(x)
-    def getPolyHessFitFunction(self):
-        """
-        Returns a callable for the hessian of the polynomial approximation of a function (or model data).
-
-        :param Poly self:
-            An instance of the Poly class.
-        :return:
-            A callable function.
-
-        """
-        return lambda x : self.evaluatePolyHessFit(x)
-    def getFunctionSamples(self, number_of_samples):
-        """
-        Returns a set of function samples; useful for computing probabilities.
-
-        :param Poly self:
-            An instance of the Poly class.
-        :param callable function:
-            A callable function (or evaluations of the function at the prerequisite quadrature points).
-        :param array coefficients:
-            A numpy array of the coefficients
-        :param matrix indexset:
-            A K-by-d matrix of the index set.
-        :return:
-            A 50000-by-1 array of function evaluations.
-
-        """
-        dimensions = self.dimensions
-        if number_of_samples is None:
-            number_of_samples = 50000 # default value!
-        plotting_pts = np.zeros((number_of_samples, dimensions))
-        for i in range(0, dimensions):
-                univariate_samples = self.parameters[i].getSamples(number_of_samples)
-                for j in range(0, number_of_samples):
-                    plotting_pts[j, i] = univariate_samples[j]
-        samples = self.evaluatePolyFit(plotting_pts)
-        return plotting_pts, samples
-
-    def savePoly(self, filename, full = False):
-        """
-        Saves the poly object to a pickle file (.pkl)
-        :param filename: Filename to save to
-        :param full: If False, only saves some attributes of the class to minimize file size
-        :return:
-        """
-        poly_minimal = Poly_minimal(self)
-        if full:
-            with open(filename, 'wb') as f:
-                pickle.dump(self, f)
-        else:
-            with open(filename, 'wb') as f:
-                pickle.dump(poly_minimal,f)
-
-    @staticmethod
-    def convert2Full(poly_minimal):
-        """
-        Converts a Poly_minimal object to a full Poly object, running through the constructor.
-        This gives some basic functionalities such as evaluating the polynomial fit and gradients.
-        Note: This method is not compliant with the EQ v8.0 philosophy, and is just temporary.
-        :param poly_minimal: A Poly_minimal object
-        :return: poly object
-        """
-        basis = Basis(poly_minimal.basis_type, poly_minimal.basis_orders, poly_minimal.basis_level,
-                      poly_minimal.basis_growth_rule, poly_minimal.basis_q)
-        num_params = len(poly_minimal.orders)
-        parameters = []
-        for i in range(num_params):
-            parameters.append(Parameter(poly_minimal.orders[i], poly_minimal.distributions[i],
-                                        endpoints = poly_minimal.endpoints[i],
-                                        shape_parameter_A = poly_minimal.shape_parameter_As[i],
-                                        shape_parameter_B = poly_minimal.shape_parameter_Bs[i],
-                                        lower = poly_minimal.lowers[i],
-                                        upper = poly_minimal.uppers[i],
-                                        data = poly_minimal.datas[i]))
-        poly = Poly(parameters, basis)
-        if hasattr(poly_minimal,'coefficients'):
-            poly.__setCoefficients__(poly_minimal.coefficients)
-        if hasattr(poly_minimal,'quadraturePoints'):
-            poly.__setQuadrature__(poly_minimal.quadraturePoints, poly_minimal.quadratureWeights)
-        return poly
-
-    def convert2Min(self):
-        """
-        Converts self to a Poly_minimal instance
-        :return: poly_min: A Poly_minimal object
-        """
-        return Poly_minimal(self)
-
-class Poly_minimal(object):
-    """Stores the bare minimum of a Poly object, which is to be reinstantiated upon loading."""
-    def __init__(self, poly):
-        #self, order, distribution, endpoints = False, shape_parameter_A = None, shape_parameter_B = None, lower = None, upper = None, data = None
-        self.orders = []
-        self.distributions = []
-        self.endpoints = []
-        self.shape_parameter_As = []
-        self.shape_parameter_Bs = []
-        self.lowers = []
-        self.uppers = []
-        self.datas = []
-        for p in poly.parameters:
-            self.orders.append(p.order)
-            self.distributions.append(p.name)
-            self.endpoints.append(p.endpoints)
-            self.shape_parameter_As.append(p.shape_parameter_A)
-            self.shape_parameter_Bs.append(p.shape_parameter_B)
-            self.lowers.append(p.lower)
-            self.uppers.append(p.upper)
-            self.datas.append(p.data)
-
-        #basis_type, orders = None, level = None, growth_rule = None, q = None
-        self.basis_type = poly.basis.basis_type
-        self.basis_orders = poly.basis.orders
-        self.basis_level = poly.basis.level
-        self.basis_growth_rule = poly.basis.growth_rule
-        self.basis_q = poly.basis.q
-        # self.basis = poly.basis
-
-        try:
-            self.coefficients = poly.coefficients
-        except AttributeError:
-            pass
-        try:
-            self.quadraturePoints = poly.quadraturePoints
-            self.quadratureWeights = poly.quadratureWeights
-        except AttributeError:
-            pass
-        # try:
-        #     self.designMatrix = poly.designMatrix
-        # except AttributeError:
->>>>>>> 90b1af6a
         #     pass