<<<<<<< HEAD
"Definition of a univariate parameter."
from equadratures.distributions.gaussian import Gaussian
from equadratures.distributions.uniform import Uniform
from equadratures.distributions.chebyshev import Chebyshev
from equadratures.distributions.beta import Beta
from equadratures.distributions.cauchy import Cauchy
from equadratures.distributions.exponential import Exponential
from equadratures.distributions.gamma import Gamma
from equadratures.distributions.weibull import Weibull
from equadratures.distributions.rayleigh import Rayleigh
from equadratures.distributions.chisquared import Chisquared
from equadratures.distributions.truncated_gaussian import TruncatedGaussian
from equadratures.distributions.pareto import Pareto
from equadratures.distributions.lognormal import Lognormal
from equadratures.distributions.studentst import Studentst
from equadratures.distributions.logistic import Logistic
from equadratures.distributions.gumbel import Gumbel
from equadratures.distributions.chi import Chi
from equadratures.distributions.custom import Custom
import numpy as np

class Parameter(object):
    """
    This class defines a univariate parameter. Below are details of its constructor.

    :param float lower: Lower bound for the parameter.
    :param float upper: Upper bound for the parameter.
    :param int order: Order of the parameter.
    :param str param_type:
        The type of distribution that characterizes the parameter. Options include `chebyshev (arcsine) <https://en.wikipedia.org/wiki/Arcsine_distribution>`_, `gaussian <https://en.wikipedia.org/wiki/Normal_distribution>`_,
        `truncated-gaussian <https://en.wikipedia.org/wiki/Truncated_normal_distribution>`_, `beta <https://en.wikipedia.org/wiki/Beta_distribution>`_,
        `cauchy <https://en.wikipedia.org/wiki/Cauchy_distribution>`_, `exponential <https://en.wikipedia.org/wiki/Exponential_distribution>`_,
        `uniform <https://en.wikipedia.org/wiki/Uniform_distribution_(continuous)>`_, `gamma <https://en.wikipedia.org/wiki/Gamma_distribution>`_,
        `weibull <https://en.wikipedia.org/wiki/Weibull_distribution>`_, `rayleigh  <https://en.wikipedia.org/wiki/Rayleigh_distribution>`_,
        `pareto <https://en.wikipedia.org/wiki/Pareto_distribution>`_, `lognormal <https://en.wikipedia.org/wiki/Log-normal_distribution>`_,
        `students-t <https://en.wikipedia.org/wiki/Student%27s_t-distribution>`_, `logistic <https://en.wikipedia.org/wiki/Log-normal_distribution>`_,
        `gumbel <https://en.wikipedia.org/wiki/Gumbel_distribution>`_, `chi <https://en.wikipedia.org/wiki/Chi_distribution>`_  and `chi-squared <https://en.wikipedia.org/wiki/Chi-squared_distribution>`_.
        If no string is provided, a ``uniform`` distribution is assumed. If the user provides data, and would like to generate orthogonal
        polynomials (and quadrature rules) based on the data, they can set this option to be ``custom`` (see [1, 2]).
    :param float shape_parameter_A:
        Most of the aforementioned distributions are characterized by two shape parameters. For instance, in the case of a ``gaussian`` (or ``truncated-gaussian``), this represents the mean. In the case of a beta distribution this represents the alpha value. For a ``uniform`` distribution this input is not required.
    :param float shape_parameter_B:
        This is the second shape parameter that characterizes the distribution selected. In the case of a ``gaussian`` or ``truncated-gaussian``, this is the variance.
    :param numpy.ndarray data:
        A data-set with shape (number_of_data_points, 2), where the first column comprises of parameter values, while the second column corresponds to the data observations. This input should only be used with the ``custom`` distribution.
    :param string endpoints:
        If set to ``both``, then the quadrature points and weights will have end-points, based on Gauss-Lobatto quadrature rules. If set to ``upper`` or ``lower`` a Gauss-Radau rule is used to compute one end-point at either the upper or lower bound.

    **Sample constructor initialisations**::

        import numpy as np
        from equadratures import *

        # uniform parameter.
        param = Parameter(distribution='uniform', lower=-2, upper=2., order=3)

        # beta parameter
        param = Parameter(distribution='beta', lower=-2., upper=15., order=4, shape_parameter_A=3.2, shape_parameter_B=1.7)

    **References**
        1. Xiu, D., Karniadakis, G. E., (2002) The Wiener-Askey Polynomial Chaos for Stochastic Differential Equations. SIAM Journal on Scientific Computing,  24(2), `Paper <https://epubs.siam.org/doi/abs/10.1137/S1064827501387826?journalCode=sjoce3>`__
        2. Gautschi, W., (1985) Orthogonal Polynomials-Constructive Theory and Applications. Journal of Computational and Applied Mathematics 12 (1985), pp. 61-76. `Paper <https://www.sciencedirect.com/science/article/pii/037704278590007X>`__
    """
    def __init__(self, order=1, distribution='Uniform', endpoints=None, shape_parameter_A=None, shape_parameter_B=None, name='parameter', lower=None, upper=None, data=None):
        self.name = distribution
        self.order = order
        self.shape_parameter_A = shape_parameter_A
        self.shape_parameter_B = shape_parameter_B
        self.lower = lower
        self.upper = upper
        self.endpoints = endpoints
        self.data = data
        self._set_distribution()
        self._set_bounds()
        self._set_moments()
        if self.endpoints is not None:
            if (self.distribution.bounds[0] == -np.inf) and (self.distribution.bounds[1] == np.inf) and (self.endpoints.lower() == 'both'):
                raise(ValueError, 'Parameter: The lower bound for your distribution is -infinity and the upper bound is infinity. Furthermore, you have selected the to have both endpoints. These options are incompatible!')
            if (self.distribution.bounds[0] == -np.inf) and (self.endpoints.lower() == 'lower'):
                raise(ValueError, 'Parameter: The lower bound for your distribution is -infinity and you have selected the lower bound option in the endpoints. These options are incompatible!')
            if (self.distribution.bounds[1] == np.inf) and (self.endpoints.lower() == 'upper'):
                raise(ValueError, 'Parameter: The upper bound for your distribution is infinity and you have selected the upper bound option in the endpoints. These options are incompatible!')
    def _set_distribution(self):
        """
        Private function that sets the distribution.

        :param Parameter self:
            An instance of the Parameter object.
        """
        if self.name.lower() == 'gaussian' or self.name.lower() == 'normal':
            self.distribution = Gaussian(self.shape_parameter_A, self.shape_parameter_B)
        elif self.name.lower() == 'uniform':
            self.distribution = Uniform(self.lower, self.upper)
        elif self.name.lower() == 'custom':
            self.distribution = Custom(self.data)
        elif self.name.lower() == 'beta':
            self.distribution = Beta(self.lower, self.upper, self.shape_parameter_A, self.shape_parameter_B)
        elif self.name.lower() == 'truncated-gaussian':
            self.distribution = TruncatedGaussian(self.shape_parameter_A, self.shape_parameter_B, self.lower, self.upper)
        elif self.name.lower() == 'cauchy':
            self.distribution = Cauchy(self.shape_parameter_A, self.shape_parameter_B)
        elif self.name.lower() == 'exponential':
            self.distribution = Exponential(self.shape_parameter_A)
        elif self.name.lower() == 'gamma':
            self.distribution = Gamma(self.shape_parameter_A, self.shape_parameter_B)
        elif self.name.lower() == 'weibull':
            self.distribution = Weibull(self.shape_parameter_A, self.shape_parameter_B)
        elif self.name.lower() == 'arcsine' or self.name.lower() == 'chebyshev':
            self.distribution = Chebyshev(self.lower, self.upper)
        elif self.name.lower() == 'rayleigh':
            self.distribution = Rayleigh(self.shape_parameter_A)
        elif self.name.lower() == 'chi-squared':
            self.distribution = Chisquared(self.shape_parameter_A)
        elif self.name.lower() == 'chi':
            self.distribution = Chi(self.shape_parameter_A)
        elif self.name.lower() == 'pareto':
            self.distribution = Pareto(self.shape_parameter_A)
        elif self.name.lower() == 'gumbel':
            self.distribution = Gumbel(self.shape_parameter_A, self.shape_parameter_B)
        elif self.name.lower() == 'logistic':
            self.distribution = Logistic(self.shape_parameter_A, self.shape_parameter_B)
        elif self.name.lower() == 'students-t' or self.name.lower() == 't' or self.name.lower() == 'studentt':
            self.distribution = Studentst(self.shape_parameter_A)
        elif self.name.lower() == 'lognormal' or self.name.lower() == 'log-normal':
            self.distribution = Lognormal(self.shape_parameter_A)
        else:
            distribution_error()
    def _set_moments(self):
        """
        Private function that sets the mean and the variance of the distribution.

        :param Parameter self:
            An instance of the Parameter object.
        """
        self.mean = self.distribution.mean
        self.variance = self.distribution.variance
    def _set_bounds(self):
        """
        Private function that sets the bounds of the distribution.

        :param Parameter self:
            An instance of the Parameter object.
        """
        self.bounds = self.distribution.bounds
    def get_pdf(self, points=None):
        """
        Computes the probability density function associated with the Parameter.

        :param Parameter self:
            An instance of the Parameter object.
        :param numpy.ndarray points:
            Values of the parameter at which the PDF must be evaluated.
        """
        if points is None:
            x = self.distribution.x_range_for_pdf
            return x, self.distribution.get_pdf(x)
        else:
            return self.distribution.get_pdf(points)
    def get_cdf(self, points=None):
        """
        Computes the cumulative density function associated with the Parameter.

        :param Parameter self:
            An instance of the Parameter object.
        :param numpy.ndarray points:
            Values of the parameter at which the PDF must be evaluated.
        """
        if points is None:
            x = self.distribution.x_range_for_pdf
            return x, self.distribution.get_cdf(x)
        else:
            return self.distribution.get_cdf(points)
    def get_icdf(self, cdf_values):
        """
        Computes the inverse cumulative density function associated with the Parameter.

        :param Parameter self:
            An instance of the Parameter object.
        :param numpy.ndarray cdf_values:
            Values of the cumulative density function for which its inverse needs to be computed.
        """
        return self.distribution.get_icdf(cdf_values)
    def get_samples(self, number_of_samples_required):
        """
        Generates samples from the distribution associated with the Parameter.

        :param Parameter self:
            An instance of the Parameter object.
        :param int number_of_samples_required:
            Number of samples that are required.
        """
        return self.distribution.get_samples(number_of_samples_required)
    def get_description(self):
        """
        Provides a description of the Parameter.

        :param Parameter self:
            An instance of the Parameter object.
        """
        return self.distribution.get_description()
    def get_recurrence_coefficients(self, order=None):
        """
        Generates the recurrence coefficients.

        :param Parameter self:
            An instance of the Parameter object.
        :param int order:
            Order of the recurrence coefficients.
        """
        return self.distribution.get_recurrence_coefficients(order)
    def get_jacobi_eigenvectors(self, order=None):
        """
        Computes the eigenvectors of the Jacobi matrix.

        :param Parameter self:
            An instance of the Parameter object.
        :param int order:
            Order of the recurrence coefficients.
        """
        if order is None:
            order = self.order + 1
            JacobiMat = self.get_jacobi_matrix(order)
            if order == 1:
                V = [1.0]
        else:
            D,V = np.linalg.eig(self.get_jacobi_matrix(order))
            V = np.mat(V) # convert to matrix
            i = np.argsort(D) # get the sorted indices
            i = np.array(i) # convert to array
            V = V[:,i]
        return V
    def get_jacobi_matrix(self, order=None, ab=None):
        """
        Computes the Jacobi matrix---a tridiagonal matrix of the recurrence coefficients.

        :param Parameter self:
            An instance of the Parameter object.
        :param int order:
            Order of the recurrence coefficients.
        """
        if order is None and ab is None:
            ab = self.get_recurrence_coefficients()
            order = self.order + 1
        elif ab is None:
            ab = self.get_recurrence_coefficients(order)
        else:
            ab = ab[0:order, :]

        order = int(order)
        # The case of order 1~
        if int(order) == 1:
            JacobiMatrix = ab[0, 0]
        # For everything else~
        else:
            JacobiMatrix = np.zeros((int(order), int(order))) # allocate space
            JacobiMatrix[0,0] = ab[0,0]
            JacobiMatrix[0,1] = np.sqrt(ab[1,1])
            k = order - 1
            for u in range(1, int(k)):
                JacobiMatrix[u,u] = ab[u,0]
                JacobiMatrix[u,u-1] = np.sqrt(ab[u,1])
                JacobiMatrix[u,u+1] = np.sqrt(ab[u+1,1])

            JacobiMatrix[order-1, order-1] = ab[order-1,0]
            JacobiMatrix[order-1, order-2] = np.sqrt(ab[order-1,1])
        return JacobiMatrix
    def _get_orthogonal_polynomial(self, points, order=None):
        """
        Private function that evaluates the univariate orthogonal polynomial at quadrature points.

        :param Parameter self:
            An instance of the Parameter object.
        :param numpy.ndarray points:
            Points at which the orthogonal polynomial must be evaluated.
        :param int order:
            Order up to which the orthogonal polynomial must be obtained.
        """
        if order is None:
            order = self.order + 1
        else:
            order = order + 1
        gridPoints = np.asarray(points).copy()
        ab = self.get_recurrence_coefficients(order)
        if (any(gridPoints) < self.bounds[0]) or (any(gridPoints) > self.bounds[1]):
            for r in range(0, len(gridPoints)):
                gridPoints[r] = (gridPoints[r] - self.bounds[0]) / (self.bounds[1] - self.bounds[0])

        orthopoly = np.zeros((order, len(gridPoints)))  # create a matrix full of zeros
        derivative_orthopoly = np.zeros((order, len(gridPoints)))
        dderivative_orthopoly = np.zeros((order, len(gridPoints)))

        # Convert the grid points to a numpy array -- simplfy life!
        gridPointsII = np.zeros((len(gridPoints), 1))
        for u in range(0, len(gridPoints)):
            gridPointsII[u, 0] = gridPoints[u]
        orthopoly[0, :] = 1.0

        # Cases
        if order == 1:  # CHANGED 2/2/18
            return orthopoly, derivative_orthopoly, dderivative_orthopoly
        orthopoly[1, :] = ((gridPointsII[:, 0] - ab[0, 0]) * orthopoly[0, :]) * (1.0) / (1.0 * np.sqrt(ab[1, 1]))
        derivative_orthopoly[1, :] = orthopoly[0, :] / (np.sqrt(ab[1, 1]))
        if order == 2:  # CHANGED 2/2/18
            return orthopoly, derivative_orthopoly, dderivative_orthopoly

        if order >= 3:  # CHANGED 2/2/18
            for u in range(2, order):  # CHANGED 2/2/18
                # Three-term recurrence rule in action!
                orthopoly[u, :] = (((gridPointsII[:, 0] - ab[u - 1, 0]) * orthopoly[u - 1, :]) - np.sqrt(
                    ab[u - 1, 1]) * orthopoly[u - 2, :]) / (1.0 * np.sqrt(ab[u, 1]))
            for u in range(2, order):  # CHANGED 2/2/18
                # Four-term recurrence formula for derivatives of orthogonal polynomials!
                derivative_orthopoly[u,:] = ( ((gridPointsII[:,0] - ab[u-1,0]) * derivative_orthopoly[u-1,:]) - ( np.sqrt(ab[u-1,1]) * derivative_orthopoly[u-2,:] ) +  orthopoly[u-1,:]   )/(1.0 * np.sqrt(ab[u,1]))
            for u in range(2,order):
                # Four-term recurrence formula for second derivatives of orthogonal polynomials!
                dderivative_orthopoly[u,:] = ( ((gridPointsII[:,0] - ab[u-1,0]) * dderivative_orthopoly[u-1,:]) - ( np.sqrt(ab[u-1,1]) * dderivative_orthopoly[u-2,:] ) +  2.0 * derivative_orthopoly[u-1,:]   )/(1.0 * np.sqrt(ab[u,1]))

        return orthopoly, derivative_orthopoly, dderivative_orthopoly
    def _get_local_quadrature(self, order=None, ab=None):
        """
        Returns the 1D quadrature points and weights for the parameter. WARNING: Should not be called under normal circumstances.

        :param Parameter self:
            An instance of the Parameter class
        :param int N:
            Number of quadrature points and weights required. If order is not specified, then by default the method will return the number of points defined in the parameter itself.
        :return:
            A N-by-1 matrix that contains the quadrature points
        :return:
            A 1-by-N matrix that contains the quadrature weights
        """
        if self.endpoints is None:
            return get_local_quadrature(self, order, ab)
        elif self.endpoints.lower() == 'lower' or self.endpoints.lower() == 'upper':
            return get_local_quadrature_radau(self, order, ab)
        elif self.endpoints.lower() == 'both':
            return get_local_quadrature_lobatto(self, order, ab)
        else:
            raise(ValueError, 'Error in endpoints specification.')
def get_local_quadrature(self, order=None, ab=None):
    # Check for extra input argument!
    if order is None:
        order = self.order + 1
    else:
        order = order + 1

    if ab is None:
        # Get the recurrence coefficients & the jacobi matrix
        JacobiMat = self.get_jacobi_matrix(order)
        ab = self.get_recurrence_coefficients(order+1)
    else:
        ab = ab[0:order+1,:]
        JacobiMat = self.get_jacobi_matrix(order, ab)
    # If statement to handle the case where order = 1
    if order == 1:
        # Check to see whether upper and lower bound are defined:
        if not self.lower or not self.upper:
            p = np.asarray(self.distribution.mean).reshape((1,1))
        else:
            p = np.asarray((self.upper - self.lower)/(2.0) + self.lower).reshape((1,1))
        w = [1.0]
    else:
        # Compute eigenvalues & eigenvectors of Jacobi matrix
        D,V = np.linalg.eig(JacobiMat)
        V = np.mat(V) # convert to matrix
        local_points = np.sort(D) # sort by the eigenvalues
        i = np.argsort(D) # get the sorted indices
        i = np.array(i) # convert to array
        w = np.linspace(1,order+1,order) # create space for weights
        p = np.ones((int(order),1))
        for u in range(0, len(i) ):
            w[u] = ab[0,1] * (V[0,i[u]]**2) # replace weights with right value
            p[u,0] = local_points[u]
            if (p[u,0] < 1e-16) and (-1e-16 < p[u,0]):
                p[u,0] = np.abs(p[u,0])
    return p, w
def get_local_quadrature_radau(self, order=None, ab=None):
    if self.endpoints.lower() == 'lower':
        end0 = self.lower
    elif self.endpoints.lower() == 'upper':
        end0 = self.upper
    if order is None:
        order = self.order - 1
    else:
        order = order - 1
    N = order
    if ab is None:
        ab = self.get_recurrence_coefficients(order+1)
    else:
        ab = ab[0:order+1, :]
    p0 = 0.
    p1 = 1.
    for i in range(0, N+1):
        pm1 = p0
        p0 = p1
        p1 = (end0 - ab[i, 0]) * p0 - ab[i, 1]*pm1
    ab[N+1, 0] = end0 - ab[N+1, 1] * p0/p1
    return get_local_quadrature(self, order=order+1, ab=ab)
def get_local_quadrature_lobatto(self, order=None, ab=None):
    if order is None:
        order = self.order - 2
    else:
        order = order - 2
    N = order
    endl = self.lower
    endr = self.upper
    if ab is None:
        ab = self.get_recurrence_coefficients(order+2)
    else:
        ab = ab[0:order+2, :]
    p0l = 0.
    p0r = 0.
    p1l = 1.
    p1r = 1.
    for i in range(0, N+2):
        pm1l = p0l
        p0l = p1l
        pm1r = p0r
        p0r = p1r
        p1l = (endl - ab[i, 0]) * p0l - ab[i, 1] * pm1l
        p1r = (endr - ab[i, 0]) * p0r - ab[i, 1] * pm1r
    det = p1l * p0r - p1r * p0l
    ab[N+2, 0] = (endl*p1l*p0r-endr*p1r*p0l)/det
    ab[N+2, 1] = (endr - endl) * p1l * p1r/det
    return get_local_quadrature(self, order=order+2, ab=ab)
def distribution_error():
    raise(ValueError, 'Please select a valid distribution for your parameter; documentation can be found at www.effective-quadratures.org')
=======
"Definition of a univariate parameter."
from equadratures.distributions.gaussian import Gaussian
from equadratures.distributions.uniform import Uniform
from equadratures.distributions.chebyshev import Chebyshev
from equadratures.distributions.beta import Beta
from equadratures.distributions.cauchy import Cauchy
from equadratures.distributions.exponential import Exponential
from equadratures.distributions.gamma import Gamma
from equadratures.distributions.weibull import Weibull
from equadratures.distributions.rayleigh import Rayleigh
from equadratures.distributions.chisquared import Chisquared
from equadratures.distributions.truncated_gaussian import TruncatedGaussian
from equadratures.distributions.pareto import Pareto
from equadratures.distributions.lognormal import Lognormal
from equadratures.distributions.studentst import Studentst
from equadratures.distributions.logistic import Logistic
from equadratures.distributions.gumbel import Gumbel
from equadratures.distributions.chi import Chi
from equadratures.distributions.custom import Custom
import numpy as np

class Parameter(object):
    """
    This class defines a univariate parameter. Below are details of its constructor.

    :param float lower: Lower bound for the parameter.
    :param float upper: Upper bound for the parameter.
    :param int order: Order of the parameter.
    :param str param_type:
        The type of distribution that characterizes the parameter. Options include `chebyshev (arcsine) <https://en.wikipedia.org/wiki/Arcsine_distribution>`_, `gaussian <https://en.wikipedia.org/wiki/Normal_distribution>`_,
        `truncated-gaussian <https://en.wikipedia.org/wiki/Truncated_normal_distribution>`_, `beta <https://en.wikipedia.org/wiki/Beta_distribution>`_,
        `cauchy <https://en.wikipedia.org/wiki/Cauchy_distribution>`_, `exponential <https://en.wikipedia.org/wiki/Exponential_distribution>`_,
        `uniform <https://en.wikipedia.org/wiki/Uniform_distribution_(continuous)>`_, `gamma <https://en.wikipedia.org/wiki/Gamma_distribution>`_,
        `weibull <https://en.wikipedia.org/wiki/Weibull_distribution>`_, `rayleigh  <https://en.wikipedia.org/wiki/Rayleigh_distribution>`_,
        `pareto <https://en.wikipedia.org/wiki/Pareto_distribution>`_, `lognormal <https://en.wikipedia.org/wiki/Log-normal_distribution>`_,
        `students-t <https://en.wikipedia.org/wiki/Student%27s_t-distribution>`_, `logistic <https://en.wikipedia.org/wiki/Log-normal_distribution>`_,
        `gumbel <https://en.wikipedia.org/wiki/Gumbel_distribution>`_, `chi <https://en.wikipedia.org/wiki/Chi_distribution>`_  and `chi-squared <https://en.wikipedia.org/wiki/Chi-squared_distribution>`_.
        If no string is provided, a ``uniform`` distribution is assumed. If the user provides data, and would like to generate orthogonal
        polynomials (and quadrature rules) based on the data, they can set this option to be ``custom`` (see [1, 2]).
    :param float shape_parameter_A:
        Most of the aforementioned distributions are characterized by two shape parameters. For instance, in the case of a ``gaussian`` (or ``truncated-gaussian``), this represents the mean. In the case of a beta distribution this represents the alpha value. For a ``uniform`` distribution this input is not required.
    :param float shape_parameter_B:
        This is the second shape parameter that characterizes the distribution selected. In the case of a ``gaussian`` or ``truncated-gaussian``, this is the variance.
    :param numpy.ndarray data:
        A data-set with shape (number_of_data_points, 2), where the first column comprises of parameter values, while the second column corresponds to the data observations. This input should only be used with the ``custom`` distribution.
    :param string endpoints:
        If set to ``both``, then the quadrature points and weights will have end-points, based on Gauss-Lobatto quadrature rules. If set to ``upper`` or ``lower`` a Gauss-Radau rule is used to compute one end-point at either the upper or lower bound.

    **Sample constructor initialisations**::

        import numpy as np
        from equadratures import *

        # uniform parameter.
        param = Parameter(distribution='uniform', lower=-2, upper=2., order=3)

        # beta parameter
        param = Parameter(distribution='beta', lower=-2., upper=15., order=4, shape_parameter_A=3.2, shape_parameter_B=1.7)

    **References**
        1. Xiu, D., Karniadakis, G. E., (2002) The Wiener-Askey Polynomial Chaos for Stochastic Differential Equations. SIAM Journal on Scientific Computing,  24(2), `Paper <https://epubs.siam.org/doi/abs/10.1137/S1064827501387826?journalCode=sjoce3>`__
        2. Gautschi, W., (1985) Orthogonal Polynomials-Constructive Theory and Applications. Journal of Computational and Applied Mathematics 12 (1985), pp. 61-76. `Paper <https://www.sciencedirect.com/science/article/pii/037704278590007X>`__
    """
    def __init__(self, order, distribution, endpoints=None, shape_parameter_A=None, shape_parameter_B=None, lower=None, upper=None, data=None):
        self.name = distribution
        self.order = order
        self.shape_parameter_A = shape_parameter_A
        self.shape_parameter_B = shape_parameter_B
        self.lower = lower
        self.upper = upper
        self.endpoints = endpoints
        self.data = data
        self._set_distribution()
        self._set_bounds()
        self._set_moments()
        if self.endpoints is not None:
            if (self.distribution.bounds[0] == -np.inf) and (self.distribution.bounds[1] == np.inf) and (self.endpoints.lower() == 'both'):
                raise ValueError( 'Parameter: The lower bound for your distribution is -infinity and the upper bound is infinity. Furthermore, you have selected the to have both endpoints. These options are incompatible!')
            if (self.distribution.bounds[0] == -np.inf) and (self.endpoints.lower() == 'lower'):
                raise ValueError( 'Parameter: The lower bound for your distribution is -infinity and you have selected the lower bound option in the endpoints. These options are incompatible!')
            if (self.distribution.bounds[1] == np.inf) and (self.endpoints.lower() == 'upper'):
                raise ValueError( 'Parameter: The upper bound for your distribution is infinity and you have selected the upper bound option in the endpoints. These options are incompatible!')
    def _set_distribution(self):
        """
        Private function that sets the distribution.

        :param Parameter self:
            An instance of the Parameter object.
        """
        if self.name.lower() == 'gaussian' or self.name.lower() == 'normal':
            self.distribution = Gaussian(self.shape_parameter_A, self.shape_parameter_B)
        elif self.name.lower() == 'uniform':
            self.distribution = Uniform(self.lower, self.upper)
        elif self.name.lower() == 'custom':
            self.distribution = Custom(self.data)
        elif self.name.lower() == 'beta':
            self.distribution = Beta(self.lower, self.upper, self.shape_parameter_A, self.shape_parameter_B)
        elif self.name.lower() == 'truncated-gaussian':
            self.distribution = TruncatedGaussian(self.shape_parameter_A, self.shape_parameter_B, self.lower, self.upper)
        elif self.name.lower() == 'cauchy':
            self.distribution = Cauchy(self.shape_parameter_A, self.shape_parameter_B)
        elif self.name.lower() == 'exponential':
            self.distribution = Exponential(self.shape_parameter_A)
        elif self.name.lower() == 'gamma':
            self.distribution = Gamma(self.shape_parameter_A, self.shape_parameter_B)
        elif self.name.lower() == 'weibull':
            self.distribution = Weibull(self.shape_parameter_A, self.shape_parameter_B)
        elif self.name.lower() == 'arcsine' or self.name.lower() == 'chebyshev':
            self.distribution = Chebyshev(self.lower, self.upper)
        elif self.name.lower() == 'rayleigh':
            self.distribution = Rayleigh(self.shape_parameter_A)
        elif self.name.lower() == 'chi-squared':
            self.distribution = Chisquared(self.shape_parameter_A)
        elif self.name.lower() == 'chi':
            self.distribution = Chi(self.shape_parameter_A)
        elif self.name.lower() == 'pareto':
            self.distribution = Pareto(self.shape_parameter_A)
        elif self.name.lower() == 'gumbel':
            self.distribution = Gumbel(self.shape_parameter_A, self.shape_parameter_B)
        elif self.name.lower() == 'logistic':
            self.distribution = Logistic(self.shape_parameter_A, self.shape_parameter_B)
        elif self.name.lower() == 'students-t' or self.name.lower() == 't' or self.name.lower() == 'studentt':
            self.distribution = Studentst(self.shape_parameter_A)
        elif self.name.lower() == 'lognormal' or self.name.lower() == 'log-normal':
            self.distribution = Lognormal(self.shape_parameter_A)
        else:
            distribution_error()
    def _set_moments(self):
        """
        Private function that sets the mean and the variance of the distribution.

        :param Parameter self:
            An instance of the Parameter object.
        """
        self.mean = self.distribution.mean
        self.variance = self.distribution.variance
    def _set_bounds(self):
        """
        Private function that sets the bounds of the distribution.

        :param Parameter self:
            An instance of the Parameter object.
        """
        self.bounds = self.distribution.bounds
    def get_pdf(self, points=None):
        """
        Computes the probability density function associated with the Parameter.

        :param Parameter self:
            An instance of the Parameter object.
        :param numpy.ndarray points:
            Values of the parameter at which the PDF must be evaluated.
        """
        if points is None:
            x = self.distribution.x_range_for_pdf
            return x, self.distribution.get_pdf(x)
        else:
            return self.distribution.get_pdf(points)
    def get_cdf(self, points=None):
        """
        Computes the cumulative density function associated with the Parameter.

        :param Parameter self:
            An instance of the Parameter object.
        :param numpy.ndarray points:
            Values of the parameter at which the PDF must be evaluated.
        """
        if points is None:
            x = self.distribution.x_range_for_pdf
            return x, self.distribution.get_cdf(x)
        else:
            return self.distribution.get_cdf(points)
    def get_icdf(self, cdf_values):
        """
        Computes the inverse cumulative density function associated with the Parameter.

        :param Parameter self:
            An instance of the Parameter object.
        :param numpy.ndarray cdf_values:
            Values of the cumulative density function for which its inverse needs to be computed.
        """
        return self.distribution.get_icdf(cdf_values)
    def get_samples(self, number_of_samples_required):
        """
        Generates samples from the distribution associated with the Parameter.

        :param Parameter self:
            An instance of the Parameter object.
        :param int number_of_samples_required:
            Number of samples that are required.
        """
        return self.distribution.get_samples(number_of_samples_required)
    def get_description(self):
        """
        Provides a description of the Parameter.

        :param Parameter self:
            An instance of the Parameter object.
        """
        return self.distribution.get_description()
    def get_recurrence_coefficients(self, order=None):
        """
        Generates the recurrence coefficients.

        :param Parameter self:
            An instance of the Parameter object.
        :param int order:
            Order of the recurrence coefficients.
        """
        return self.distribution.get_recurrence_coefficients(order)
    def get_jacobi_eigenvectors(self, order=None):
        """
        Computes the eigenvectors of the Jacobi matrix.

        :param Parameter self:
            An instance of the Parameter object.
        :param int order:
            Order of the recurrence coefficients.
        """
        if order is None:
            order = self.order + 1
            JacobiMat = self.get_jacobi_matrix(order)
            if order == 1:
                V = [1.0]
        else:
            D,V = np.linalg.eig(self.get_jacobi_matrix(order))
            V = np.mat(V) # convert to matrix
            i = np.argsort(D) # get the sorted indices
            i = np.array(i) # convert to array
            V = V[:,i]
        return V
    def get_jacobi_matrix(self, order=None, ab=None):
        """
        Computes the Jacobi matrix---a tridiagonal matrix of the recurrence coefficients.

        :param Parameter self:
            An instance of the Parameter object.
        :param int order:
            Order of the recurrence coefficients.
        """
        if order is None and ab is None:
            ab = self.get_recurrence_coefficients()
            order = self.order + 1
        elif ab is None:
            ab = self.get_recurrence_coefficients(order)
        else:
            ab = ab[0:order, :]

        order = int(order)
        # The case of order 1~
        if int(order) == 1:
            JacobiMatrix = ab[0, 0]
        # For everything else~
        else:
            JacobiMatrix = np.zeros((int(order), int(order))) # allocate space
            JacobiMatrix[0,0] = ab[0,0]
            JacobiMatrix[0,1] = np.sqrt(ab[1,1])
            k = order - 1
            for u in range(1, int(k)):
                JacobiMatrix[u,u] = ab[u,0]
                JacobiMatrix[u,u-1] = np.sqrt(ab[u,1])
                JacobiMatrix[u,u+1] = np.sqrt(ab[u+1,1])

            JacobiMatrix[order-1, order-1] = ab[order-1,0]
            JacobiMatrix[order-1, order-2] = np.sqrt(ab[order-1,1])
        return JacobiMatrix
    def _get_orthogonal_polynomial(self, points, order=None):
        """
        Private function that evaluates the univariate orthogonal polynomial at quadrature points.

        :param Parameter self:
            An instance of the Parameter object.
        :param numpy.ndarray points:
            Points at which the orthogonal polynomial must be evaluated.
        :param int order:
            Order up to which the orthogonal polynomial must be obtained.
        """
        if order is None:
            order = self.order + 1
        else:
            order = order + 1
        gridPoints = np.asarray(points).copy()
        ab = self.get_recurrence_coefficients(order)
        if (any(gridPoints) < self.bounds[0]) or (any(gridPoints) > self.bounds[1]):
            for r in range(0, len(gridPoints)):
                gridPoints[r] = (gridPoints[r] - self.bounds[0]) / (self.bounds[1] - self.bounds[0])

        orthopoly = np.zeros((order, len(gridPoints)))  # create a matrix full of zeros
        derivative_orthopoly = np.zeros((order, len(gridPoints)))
        dderivative_orthopoly = np.zeros((order, len(gridPoints)))

        # Convert the grid points to a numpy array -- simplfy life!
        gridPointsII = np.zeros((len(gridPoints), 1))
        for u in range(0, len(gridPoints)):
            gridPointsII[u, 0] = gridPoints[u]
        orthopoly[0, :] = 1.0

        # Cases
        if order == 1:  # CHANGED 2/2/18
            return orthopoly, derivative_orthopoly, dderivative_orthopoly
        orthopoly[1, :] = ((gridPointsII[:, 0] - ab[0, 0]) * orthopoly[0, :]) * (1.0) / (1.0 * np.sqrt(ab[1, 1]))
        derivative_orthopoly[1, :] = orthopoly[0, :] / (np.sqrt(ab[1, 1]))
        if order == 2:  # CHANGED 2/2/18
            return orthopoly, derivative_orthopoly, dderivative_orthopoly

        if order >= 3:  # CHANGED 2/2/18
            for u in range(2, order):  # CHANGED 2/2/18
                # Three-term recurrence rule in action!
                orthopoly[u, :] = (((gridPointsII[:, 0] - ab[u - 1, 0]) * orthopoly[u - 1, :]) - np.sqrt(
                    ab[u - 1, 1]) * orthopoly[u - 2, :]) / (1.0 * np.sqrt(ab[u, 1]))
            for u in range(2, order):  # CHANGED 2/2/18
                # Four-term recurrence formula for derivatives of orthogonal polynomials!
                derivative_orthopoly[u,:] = ( ((gridPointsII[:,0] - ab[u-1,0]) * derivative_orthopoly[u-1,:]) - ( np.sqrt(ab[u-1,1]) * derivative_orthopoly[u-2,:] ) +  orthopoly[u-1,:]   )/(1.0 * np.sqrt(ab[u,1]))
            for u in range(2,order):
                # Four-term recurrence formula for second derivatives of orthogonal polynomials!
                dderivative_orthopoly[u,:] = ( ((gridPointsII[:,0] - ab[u-1,0]) * dderivative_orthopoly[u-1,:]) - ( np.sqrt(ab[u-1,1]) * dderivative_orthopoly[u-2,:] ) +  2.0 * derivative_orthopoly[u-1,:]   )/(1.0 * np.sqrt(ab[u,1]))

        return orthopoly, derivative_orthopoly, dderivative_orthopoly
    def _get_local_quadrature(self, order=None, ab=None):
        """
        Returns the 1D quadrature points and weights for the parameter. WARNING: Should not be called under normal circumstances.

        :param Parameter self:
            An instance of the Parameter class
        :param int N:
            Number of quadrature points and weights required. If order is not specified, then by default the method will return the number of points defined in the parameter itself.
        :return:
            A N-by-1 matrix that contains the quadrature points
        :return:
            A 1-by-N matrix that contains the quadrature weights
        """
        if self.endpoints is None:
            return get_local_quadrature(self, order, ab)
        elif self.endpoints.lower() == 'lower' or self.endpoints.lower() == 'upper':
            return get_local_quadrature_radau(self, order, ab)
        elif self.endpoints.lower() == 'both':
            return get_local_quadrature_lobatto(self, order, ab)
        else:
            raise ValueError( 'Error in endpoints specification.')
def get_local_quadrature(self, order=None, ab=None):
    # Check for extra input argument!
    if order is None:
        order = self.order + 1
    else:
        order = order + 1

    if ab is None:
        # Get the recurrence coefficients & the jacobi matrix
        JacobiMat = self.get_jacobi_matrix(order)
        ab = self.get_recurrence_coefficients(order+1)
    else:
        ab = ab[0:order+1,:]
        JacobiMat = self.get_jacobi_matrix(order, ab)
    # If statement to handle the case where order = 1
    if order == 1:
        # Check to see whether upper and lower bound are defined:
        if not self.lower or not self.upper:
            p = np.asarray(self.distribution.mean).reshape((1,1))
        else:
            p = np.asarray((self.upper - self.lower)/(2.0) + self.lower).reshape((1,1))
        w = [1.0]
    else:
        # Compute eigenvalues & eigenvectors of Jacobi matrix
        D,V = np.linalg.eig(JacobiMat)
        V = np.mat(V) # convert to matrix
        local_points = np.sort(D) # sort by the eigenvalues
        i = np.argsort(D) # get the sorted indices
        i = np.array(i) # convert to array
        w = np.linspace(1,order+1,order) # create space for weights
        p = np.ones((int(order),1))
        for u in range(0, len(i) ):
            w[u] = ab[0,1] * (V[0,i[u]]**2) # replace weights with right value
            p[u,0] = local_points[u]
            if (p[u,0] < 1e-16) and (-1e-16 < p[u,0]):
                p[u,0] = np.abs(p[u,0])
    return p, w
def get_local_quadrature_radau(self, order=None, ab=None):
    if self.endpoints.lower() == 'lower':
        end0 = self.lower
    elif self.endpoints.lower() == 'upper':
        end0 = self.upper
    if order is None:
        order = self.order - 1
    else:
        order = order - 1
    N = order
    if ab is None:
        ab = self.get_recurrence_coefficients(order+1)
    else:
        ab = ab[0:order+1, :]
    p0 = 0.
    p1 = 1.
    for i in range(0, N+1):
        pm1 = p0
        p0 = p1
        p1 = (end0 - ab[i, 0]) * p0 - ab[i, 1]*pm1
    ab[N+1, 0] = end0 - ab[N+1, 1] * p0/p1
    return get_local_quadrature(self, order=order+1, ab=ab)
def get_local_quadrature_lobatto(self, order=None, ab=None):
    if order is None:
        order = self.order - 2
    else:
        order = order - 2
    N = order
    endl = self.lower
    endr = self.upper
    if ab is None:
        ab = self.get_recurrence_coefficients(order+2)
    else:
        ab = ab[0:order+2, :]
    p0l = 0.
    p0r = 0.
    p1l = 1.
    p1r = 1.
    for i in range(0, N+2):
        pm1l = p0l
        p0l = p1l
        pm1r = p0r
        p0r = p1r
        p1l = (endl - ab[i, 0]) * p0l - ab[i, 1] * pm1l
        p1r = (endr - ab[i, 0]) * p0r - ab[i, 1] * pm1r
    det = p1l * p0r - p1r * p0l
    ab[N+2, 0] = (endl*p1l*p0r-endr*p1r*p0l)/det
    ab[N+2, 1] = (endr - endl) * p1l * p1r/det
    return get_local_quadrature(self, order=order+2, ab=ab)
def distribution_error():
    raise ValueError( 'Please select a valid distribution for your parameter; documentation can be found at www.effective-quadratures.org')
>>>>>>> 8e918674
<|MERGE_RESOLUTION|>--- conflicted
+++ resolved
@@ -1,4 +1,3 @@
-<<<<<<< HEAD
 "Definition of a univariate parameter."
 from equadratures.distributions.gaussian import Gaussian
 from equadratures.distributions.uniform import Uniform
@@ -425,433 +424,4 @@
     ab[N+2, 1] = (endr - endl) * p1l * p1r/det
     return get_local_quadrature(self, order=order+2, ab=ab)
 def distribution_error():
-    raise(ValueError, 'Please select a valid distribution for your parameter; documentation can be found at www.effective-quadratures.org')
-=======
-"Definition of a univariate parameter."
-from equadratures.distributions.gaussian import Gaussian
-from equadratures.distributions.uniform import Uniform
-from equadratures.distributions.chebyshev import Chebyshev
-from equadratures.distributions.beta import Beta
-from equadratures.distributions.cauchy import Cauchy
-from equadratures.distributions.exponential import Exponential
-from equadratures.distributions.gamma import Gamma
-from equadratures.distributions.weibull import Weibull
-from equadratures.distributions.rayleigh import Rayleigh
-from equadratures.distributions.chisquared import Chisquared
-from equadratures.distributions.truncated_gaussian import TruncatedGaussian
-from equadratures.distributions.pareto import Pareto
-from equadratures.distributions.lognormal import Lognormal
-from equadratures.distributions.studentst import Studentst
-from equadratures.distributions.logistic import Logistic
-from equadratures.distributions.gumbel import Gumbel
-from equadratures.distributions.chi import Chi
-from equadratures.distributions.custom import Custom
-import numpy as np
-
-class Parameter(object):
-    """
-    This class defines a univariate parameter. Below are details of its constructor.
-
-    :param float lower: Lower bound for the parameter.
-    :param float upper: Upper bound for the parameter.
-    :param int order: Order of the parameter.
-    :param str param_type:
-        The type of distribution that characterizes the parameter. Options include `chebyshev (arcsine) <https://en.wikipedia.org/wiki/Arcsine_distribution>`_, `gaussian <https://en.wikipedia.org/wiki/Normal_distribution>`_,
-        `truncated-gaussian <https://en.wikipedia.org/wiki/Truncated_normal_distribution>`_, `beta <https://en.wikipedia.org/wiki/Beta_distribution>`_,
-        `cauchy <https://en.wikipedia.org/wiki/Cauchy_distribution>`_, `exponential <https://en.wikipedia.org/wiki/Exponential_distribution>`_,
-        `uniform <https://en.wikipedia.org/wiki/Uniform_distribution_(continuous)>`_, `gamma <https://en.wikipedia.org/wiki/Gamma_distribution>`_,
-        `weibull <https://en.wikipedia.org/wiki/Weibull_distribution>`_, `rayleigh  <https://en.wikipedia.org/wiki/Rayleigh_distribution>`_,
-        `pareto <https://en.wikipedia.org/wiki/Pareto_distribution>`_, `lognormal <https://en.wikipedia.org/wiki/Log-normal_distribution>`_,
-        `students-t <https://en.wikipedia.org/wiki/Student%27s_t-distribution>`_, `logistic <https://en.wikipedia.org/wiki/Log-normal_distribution>`_,
-        `gumbel <https://en.wikipedia.org/wiki/Gumbel_distribution>`_, `chi <https://en.wikipedia.org/wiki/Chi_distribution>`_  and `chi-squared <https://en.wikipedia.org/wiki/Chi-squared_distribution>`_.
-        If no string is provided, a ``uniform`` distribution is assumed. If the user provides data, and would like to generate orthogonal
-        polynomials (and quadrature rules) based on the data, they can set this option to be ``custom`` (see [1, 2]).
-    :param float shape_parameter_A:
-        Most of the aforementioned distributions are characterized by two shape parameters. For instance, in the case of a ``gaussian`` (or ``truncated-gaussian``), this represents the mean. In the case of a beta distribution this represents the alpha value. For a ``uniform`` distribution this input is not required.
-    :param float shape_parameter_B:
-        This is the second shape parameter that characterizes the distribution selected. In the case of a ``gaussian`` or ``truncated-gaussian``, this is the variance.
-    :param numpy.ndarray data:
-        A data-set with shape (number_of_data_points, 2), where the first column comprises of parameter values, while the second column corresponds to the data observations. This input should only be used with the ``custom`` distribution.
-    :param string endpoints:
-        If set to ``both``, then the quadrature points and weights will have end-points, based on Gauss-Lobatto quadrature rules. If set to ``upper`` or ``lower`` a Gauss-Radau rule is used to compute one end-point at either the upper or lower bound.
-
-    **Sample constructor initialisations**::
-
-        import numpy as np
-        from equadratures import *
-
-        # uniform parameter.
-        param = Parameter(distribution='uniform', lower=-2, upper=2., order=3)
-
-        # beta parameter
-        param = Parameter(distribution='beta', lower=-2., upper=15., order=4, shape_parameter_A=3.2, shape_parameter_B=1.7)
-
-    **References**
-        1. Xiu, D., Karniadakis, G. E., (2002) The Wiener-Askey Polynomial Chaos for Stochastic Differential Equations. SIAM Journal on Scientific Computing,  24(2), `Paper <https://epubs.siam.org/doi/abs/10.1137/S1064827501387826?journalCode=sjoce3>`__
-        2. Gautschi, W., (1985) Orthogonal Polynomials-Constructive Theory and Applications. Journal of Computational and Applied Mathematics 12 (1985), pp. 61-76. `Paper <https://www.sciencedirect.com/science/article/pii/037704278590007X>`__
-    """
-    def __init__(self, order, distribution, endpoints=None, shape_parameter_A=None, shape_parameter_B=None, lower=None, upper=None, data=None):
-        self.name = distribution
-        self.order = order
-        self.shape_parameter_A = shape_parameter_A
-        self.shape_parameter_B = shape_parameter_B
-        self.lower = lower
-        self.upper = upper
-        self.endpoints = endpoints
-        self.data = data
-        self._set_distribution()
-        self._set_bounds()
-        self._set_moments()
-        if self.endpoints is not None:
-            if (self.distribution.bounds[0] == -np.inf) and (self.distribution.bounds[1] == np.inf) and (self.endpoints.lower() == 'both'):
-                raise ValueError( 'Parameter: The lower bound for your distribution is -infinity and the upper bound is infinity. Furthermore, you have selected the to have both endpoints. These options are incompatible!')
-            if (self.distribution.bounds[0] == -np.inf) and (self.endpoints.lower() == 'lower'):
-                raise ValueError( 'Parameter: The lower bound for your distribution is -infinity and you have selected the lower bound option in the endpoints. These options are incompatible!')
-            if (self.distribution.bounds[1] == np.inf) and (self.endpoints.lower() == 'upper'):
-                raise ValueError( 'Parameter: The upper bound for your distribution is infinity and you have selected the upper bound option in the endpoints. These options are incompatible!')
-    def _set_distribution(self):
-        """
-        Private function that sets the distribution.
-
-        :param Parameter self:
-            An instance of the Parameter object.
-        """
-        if self.name.lower() == 'gaussian' or self.name.lower() == 'normal':
-            self.distribution = Gaussian(self.shape_parameter_A, self.shape_parameter_B)
-        elif self.name.lower() == 'uniform':
-            self.distribution = Uniform(self.lower, self.upper)
-        elif self.name.lower() == 'custom':
-            self.distribution = Custom(self.data)
-        elif self.name.lower() == 'beta':
-            self.distribution = Beta(self.lower, self.upper, self.shape_parameter_A, self.shape_parameter_B)
-        elif self.name.lower() == 'truncated-gaussian':
-            self.distribution = TruncatedGaussian(self.shape_parameter_A, self.shape_parameter_B, self.lower, self.upper)
-        elif self.name.lower() == 'cauchy':
-            self.distribution = Cauchy(self.shape_parameter_A, self.shape_parameter_B)
-        elif self.name.lower() == 'exponential':
-            self.distribution = Exponential(self.shape_parameter_A)
-        elif self.name.lower() == 'gamma':
-            self.distribution = Gamma(self.shape_parameter_A, self.shape_parameter_B)
-        elif self.name.lower() == 'weibull':
-            self.distribution = Weibull(self.shape_parameter_A, self.shape_parameter_B)
-        elif self.name.lower() == 'arcsine' or self.name.lower() == 'chebyshev':
-            self.distribution = Chebyshev(self.lower, self.upper)
-        elif self.name.lower() == 'rayleigh':
-            self.distribution = Rayleigh(self.shape_parameter_A)
-        elif self.name.lower() == 'chi-squared':
-            self.distribution = Chisquared(self.shape_parameter_A)
-        elif self.name.lower() == 'chi':
-            self.distribution = Chi(self.shape_parameter_A)
-        elif self.name.lower() == 'pareto':
-            self.distribution = Pareto(self.shape_parameter_A)
-        elif self.name.lower() == 'gumbel':
-            self.distribution = Gumbel(self.shape_parameter_A, self.shape_parameter_B)
-        elif self.name.lower() == 'logistic':
-            self.distribution = Logistic(self.shape_parameter_A, self.shape_parameter_B)
-        elif self.name.lower() == 'students-t' or self.name.lower() == 't' or self.name.lower() == 'studentt':
-            self.distribution = Studentst(self.shape_parameter_A)
-        elif self.name.lower() == 'lognormal' or self.name.lower() == 'log-normal':
-            self.distribution = Lognormal(self.shape_parameter_A)
-        else:
-            distribution_error()
-    def _set_moments(self):
-        """
-        Private function that sets the mean and the variance of the distribution.
-
-        :param Parameter self:
-            An instance of the Parameter object.
-        """
-        self.mean = self.distribution.mean
-        self.variance = self.distribution.variance
-    def _set_bounds(self):
-        """
-        Private function that sets the bounds of the distribution.
-
-        :param Parameter self:
-            An instance of the Parameter object.
-        """
-        self.bounds = self.distribution.bounds
-    def get_pdf(self, points=None):
-        """
-        Computes the probability density function associated with the Parameter.
-
-        :param Parameter self:
-            An instance of the Parameter object.
-        :param numpy.ndarray points:
-            Values of the parameter at which the PDF must be evaluated.
-        """
-        if points is None:
-            x = self.distribution.x_range_for_pdf
-            return x, self.distribution.get_pdf(x)
-        else:
-            return self.distribution.get_pdf(points)
-    def get_cdf(self, points=None):
-        """
-        Computes the cumulative density function associated with the Parameter.
-
-        :param Parameter self:
-            An instance of the Parameter object.
-        :param numpy.ndarray points:
-            Values of the parameter at which the PDF must be evaluated.
-        """
-        if points is None:
-            x = self.distribution.x_range_for_pdf
-            return x, self.distribution.get_cdf(x)
-        else:
-            return self.distribution.get_cdf(points)
-    def get_icdf(self, cdf_values):
-        """
-        Computes the inverse cumulative density function associated with the Parameter.
-
-        :param Parameter self:
-            An instance of the Parameter object.
-        :param numpy.ndarray cdf_values:
-            Values of the cumulative density function for which its inverse needs to be computed.
-        """
-        return self.distribution.get_icdf(cdf_values)
-    def get_samples(self, number_of_samples_required):
-        """
-        Generates samples from the distribution associated with the Parameter.
-
-        :param Parameter self:
-            An instance of the Parameter object.
-        :param int number_of_samples_required:
-            Number of samples that are required.
-        """
-        return self.distribution.get_samples(number_of_samples_required)
-    def get_description(self):
-        """
-        Provides a description of the Parameter.
-
-        :param Parameter self:
-            An instance of the Parameter object.
-        """
-        return self.distribution.get_description()
-    def get_recurrence_coefficients(self, order=None):
-        """
-        Generates the recurrence coefficients.
-
-        :param Parameter self:
-            An instance of the Parameter object.
-        :param int order:
-            Order of the recurrence coefficients.
-        """
-        return self.distribution.get_recurrence_coefficients(order)
-    def get_jacobi_eigenvectors(self, order=None):
-        """
-        Computes the eigenvectors of the Jacobi matrix.
-
-        :param Parameter self:
-            An instance of the Parameter object.
-        :param int order:
-            Order of the recurrence coefficients.
-        """
-        if order is None:
-            order = self.order + 1
-            JacobiMat = self.get_jacobi_matrix(order)
-            if order == 1:
-                V = [1.0]
-        else:
-            D,V = np.linalg.eig(self.get_jacobi_matrix(order))
-            V = np.mat(V) # convert to matrix
-            i = np.argsort(D) # get the sorted indices
-            i = np.array(i) # convert to array
-            V = V[:,i]
-        return V
-    def get_jacobi_matrix(self, order=None, ab=None):
-        """
-        Computes the Jacobi matrix---a tridiagonal matrix of the recurrence coefficients.
-
-        :param Parameter self:
-            An instance of the Parameter object.
-        :param int order:
-            Order of the recurrence coefficients.
-        """
-        if order is None and ab is None:
-            ab = self.get_recurrence_coefficients()
-            order = self.order + 1
-        elif ab is None:
-            ab = self.get_recurrence_coefficients(order)
-        else:
-            ab = ab[0:order, :]
-
-        order = int(order)
-        # The case of order 1~
-        if int(order) == 1:
-            JacobiMatrix = ab[0, 0]
-        # For everything else~
-        else:
-            JacobiMatrix = np.zeros((int(order), int(order))) # allocate space
-            JacobiMatrix[0,0] = ab[0,0]
-            JacobiMatrix[0,1] = np.sqrt(ab[1,1])
-            k = order - 1
-            for u in range(1, int(k)):
-                JacobiMatrix[u,u] = ab[u,0]
-                JacobiMatrix[u,u-1] = np.sqrt(ab[u,1])
-                JacobiMatrix[u,u+1] = np.sqrt(ab[u+1,1])
-
-            JacobiMatrix[order-1, order-1] = ab[order-1,0]
-            JacobiMatrix[order-1, order-2] = np.sqrt(ab[order-1,1])
-        return JacobiMatrix
-    def _get_orthogonal_polynomial(self, points, order=None):
-        """
-        Private function that evaluates the univariate orthogonal polynomial at quadrature points.
-
-        :param Parameter self:
-            An instance of the Parameter object.
-        :param numpy.ndarray points:
-            Points at which the orthogonal polynomial must be evaluated.
-        :param int order:
-            Order up to which the orthogonal polynomial must be obtained.
-        """
-        if order is None:
-            order = self.order + 1
-        else:
-            order = order + 1
-        gridPoints = np.asarray(points).copy()
-        ab = self.get_recurrence_coefficients(order)
-        if (any(gridPoints) < self.bounds[0]) or (any(gridPoints) > self.bounds[1]):
-            for r in range(0, len(gridPoints)):
-                gridPoints[r] = (gridPoints[r] - self.bounds[0]) / (self.bounds[1] - self.bounds[0])
-
-        orthopoly = np.zeros((order, len(gridPoints)))  # create a matrix full of zeros
-        derivative_orthopoly = np.zeros((order, len(gridPoints)))
-        dderivative_orthopoly = np.zeros((order, len(gridPoints)))
-
-        # Convert the grid points to a numpy array -- simplfy life!
-        gridPointsII = np.zeros((len(gridPoints), 1))
-        for u in range(0, len(gridPoints)):
-            gridPointsII[u, 0] = gridPoints[u]
-        orthopoly[0, :] = 1.0
-
-        # Cases
-        if order == 1:  # CHANGED 2/2/18
-            return orthopoly, derivative_orthopoly, dderivative_orthopoly
-        orthopoly[1, :] = ((gridPointsII[:, 0] - ab[0, 0]) * orthopoly[0, :]) * (1.0) / (1.0 * np.sqrt(ab[1, 1]))
-        derivative_orthopoly[1, :] = orthopoly[0, :] / (np.sqrt(ab[1, 1]))
-        if order == 2:  # CHANGED 2/2/18
-            return orthopoly, derivative_orthopoly, dderivative_orthopoly
-
-        if order >= 3:  # CHANGED 2/2/18
-            for u in range(2, order):  # CHANGED 2/2/18
-                # Three-term recurrence rule in action!
-                orthopoly[u, :] = (((gridPointsII[:, 0] - ab[u - 1, 0]) * orthopoly[u - 1, :]) - np.sqrt(
-                    ab[u - 1, 1]) * orthopoly[u - 2, :]) / (1.0 * np.sqrt(ab[u, 1]))
-            for u in range(2, order):  # CHANGED 2/2/18
-                # Four-term recurrence formula for derivatives of orthogonal polynomials!
-                derivative_orthopoly[u,:] = ( ((gridPointsII[:,0] - ab[u-1,0]) * derivative_orthopoly[u-1,:]) - ( np.sqrt(ab[u-1,1]) * derivative_orthopoly[u-2,:] ) +  orthopoly[u-1,:]   )/(1.0 * np.sqrt(ab[u,1]))
-            for u in range(2,order):
-                # Four-term recurrence formula for second derivatives of orthogonal polynomials!
-                dderivative_orthopoly[u,:] = ( ((gridPointsII[:,0] - ab[u-1,0]) * dderivative_orthopoly[u-1,:]) - ( np.sqrt(ab[u-1,1]) * dderivative_orthopoly[u-2,:] ) +  2.0 * derivative_orthopoly[u-1,:]   )/(1.0 * np.sqrt(ab[u,1]))
-
-        return orthopoly, derivative_orthopoly, dderivative_orthopoly
-    def _get_local_quadrature(self, order=None, ab=None):
-        """
-        Returns the 1D quadrature points and weights for the parameter. WARNING: Should not be called under normal circumstances.
-
-        :param Parameter self:
-            An instance of the Parameter class
-        :param int N:
-            Number of quadrature points and weights required. If order is not specified, then by default the method will return the number of points defined in the parameter itself.
-        :return:
-            A N-by-1 matrix that contains the quadrature points
-        :return:
-            A 1-by-N matrix that contains the quadrature weights
-        """
-        if self.endpoints is None:
-            return get_local_quadrature(self, order, ab)
-        elif self.endpoints.lower() == 'lower' or self.endpoints.lower() == 'upper':
-            return get_local_quadrature_radau(self, order, ab)
-        elif self.endpoints.lower() == 'both':
-            return get_local_quadrature_lobatto(self, order, ab)
-        else:
-            raise ValueError( 'Error in endpoints specification.')
-def get_local_quadrature(self, order=None, ab=None):
-    # Check for extra input argument!
-    if order is None:
-        order = self.order + 1
-    else:
-        order = order + 1
-
-    if ab is None:
-        # Get the recurrence coefficients & the jacobi matrix
-        JacobiMat = self.get_jacobi_matrix(order)
-        ab = self.get_recurrence_coefficients(order+1)
-    else:
-        ab = ab[0:order+1,:]
-        JacobiMat = self.get_jacobi_matrix(order, ab)
-    # If statement to handle the case where order = 1
-    if order == 1:
-        # Check to see whether upper and lower bound are defined:
-        if not self.lower or not self.upper:
-            p = np.asarray(self.distribution.mean).reshape((1,1))
-        else:
-            p = np.asarray((self.upper - self.lower)/(2.0) + self.lower).reshape((1,1))
-        w = [1.0]
-    else:
-        # Compute eigenvalues & eigenvectors of Jacobi matrix
-        D,V = np.linalg.eig(JacobiMat)
-        V = np.mat(V) # convert to matrix
-        local_points = np.sort(D) # sort by the eigenvalues
-        i = np.argsort(D) # get the sorted indices
-        i = np.array(i) # convert to array
-        w = np.linspace(1,order+1,order) # create space for weights
-        p = np.ones((int(order),1))
-        for u in range(0, len(i) ):
-            w[u] = ab[0,1] * (V[0,i[u]]**2) # replace weights with right value
-            p[u,0] = local_points[u]
-            if (p[u,0] < 1e-16) and (-1e-16 < p[u,0]):
-                p[u,0] = np.abs(p[u,0])
-    return p, w
-def get_local_quadrature_radau(self, order=None, ab=None):
-    if self.endpoints.lower() == 'lower':
-        end0 = self.lower
-    elif self.endpoints.lower() == 'upper':
-        end0 = self.upper
-    if order is None:
-        order = self.order - 1
-    else:
-        order = order - 1
-    N = order
-    if ab is None:
-        ab = self.get_recurrence_coefficients(order+1)
-    else:
-        ab = ab[0:order+1, :]
-    p0 = 0.
-    p1 = 1.
-    for i in range(0, N+1):
-        pm1 = p0
-        p0 = p1
-        p1 = (end0 - ab[i, 0]) * p0 - ab[i, 1]*pm1
-    ab[N+1, 0] = end0 - ab[N+1, 1] * p0/p1
-    return get_local_quadrature(self, order=order+1, ab=ab)
-def get_local_quadrature_lobatto(self, order=None, ab=None):
-    if order is None:
-        order = self.order - 2
-    else:
-        order = order - 2
-    N = order
-    endl = self.lower
-    endr = self.upper
-    if ab is None:
-        ab = self.get_recurrence_coefficients(order+2)
-    else:
-        ab = ab[0:order+2, :]
-    p0l = 0.
-    p0r = 0.
-    p1l = 1.
-    p1r = 1.
-    for i in range(0, N+2):
-        pm1l = p0l
-        p0l = p1l
-        pm1r = p0r
-        p0r = p1r
-        p1l = (endl - ab[i, 0]) * p0l - ab[i, 1] * pm1l
-        p1r = (endr - ab[i, 0]) * p0r - ab[i, 1] * pm1r
-    det = p1l * p0r - p1r * p0l
-    ab[N+2, 0] = (endl*p1l*p0r-endr*p1r*p0l)/det
-    ab[N+2, 1] = (endr - endl) * p1l * p1r/det
-    return get_local_quadrature(self, order=order+2, ab=ab)
-def distribution_error():
-    raise ValueError( 'Please select a valid distribution for your parameter; documentation can be found at www.effective-quadratures.org')
->>>>>>> 8e918674
+    raise(ValueError, 'Please select a valid distribution for your parameter; documentation can be found at www.effective-quadratures.org')