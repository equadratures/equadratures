--- conflicted
+++ resolved
@@ -47,7 +47,7 @@
                 2. Broelemann, K., Kasneci, G., (2019) A Gradient-Based Split Criterion for Highly Accurate and Transparent Model Trees. In Int. Joint Conf. on Artificial Intelligence (IJCAI). 2030-2037. `Paper <https://www.ijcai.org/Proceedings/2019/0281.pdf>`__
                 3. Chan, T. F., Golub, G. H., LeVeque, R. J., (1983) Algorithms for computing the sample variance: Analysis and recommendations. The American Statistician. 37(3): 242–247. `Paper <https://www.tandfonline.com/doi/abs/10.1080/00031305.1983.10483115>`__
         """
-        def __init__(self, splitting_criterion='model_aware', max_depth=5, min_samples_leaf=None, order=1, basis='total-order', search='exhaustive', samples=50, verbose=False, poly_method="least-squares", poly_solver_args=None,all_data=False,split_dims=None,k=0.05):
+        def __init__(self, splitting_criterion='model_aware', max_depth=5, min_samples_leaf=None, order=1, basis='total-order', search='exhaustive', samples=50, verbose=False, poly_method="least-squares", poly_solver_args={},all_data=False,split_dims=None,k=0.05):
                 self.splitting_criterion = splitting_criterion
                 self.max_depth = max_depth
                 self.min_samples_leaf = min_samples_leaf
@@ -910,418 +910,6 @@
     -------
     gradients: array [n_samples, n_params]: Renormalised gradients
     """
-<<<<<<< HEAD
-	def __init__(self, splitting_criterion='model_aware', max_depth=5, min_samples_leaf=None, k=0.5, order=3, basis='total-order', search='exhaustive', samples=50, logging=False, poly_method="least-squares", poly_solver_args={}):
-		self.splitting_criterion = splitting_criterion
-		self.max_depth = max_depth
-		self.min_samples_leaf = min_samples_leaf
-		self.k = k
-		self.order = order
-		self.basis = basis
-		self.tree = None
-		self.search = search
-		self.samples = samples
-		self.logging = logging
-		self.log = []
-		self.cardinality = None
-		self.poly_method = poly_method
-		self.poly_solver_args = poly_solver_args
-
-		assert max_depth > 0, "max_depth must be a postive integer"
-		assert 0 <= k, "k must be more than 0"
-		assert order > 0, "order must be a postive integer" 
-		assert samples > 0, "samples must be a postive integer"
-
-	def get_splits(self):
-		"""
-		Returns the list of splits made 
-
-		:return:
-			**splits**: A list of Splits made in the format of a nested list: [[split, dimension], ...]
-		"""
-
-		def _search_tree(node, splits):
-			if node["children"]["left"] != None:
-				if [node["threshold"], node["j_feature"]] not in splits:
-					splits.append([node["threshold"], node["j_feature"]])
-				splits = _search_tree(node["children"]["left"], splits)
-							
-			if node["children"]["right"] != None:
-				if [node["threshold"], node["j_feature"]] not in splits:
-					splits.append([node["threshold"], node["j_feature"]])
-				splits = _search_tree(node["children"]["right"], splits)
-
-			return splits
-		
-		return _search_tree(self.tree, [])
-
-	def _split_data(self, j_feature, threshold, X, y):
-		idx_left = np.where(X[:, j_feature] <= threshold)[0]
-		idx_right = np.delete(np.arange(0, len(X)), idx_left)
-		assert len(idx_left) + len(idx_right) == len(X)
-		return (X[idx_left], y[idx_left]), (X[idx_right], y[idx_right])
-
-	def get_polys(self):
-		"""
-		Returns the list of polynomials used in the tree
-
-		:return:
-			**polys**: A list of Poly objects
-		"""
-
-		def _search_tree(node, polys):
-			if node["children"]["left"] == None and node["children"]["right"] == None:
-				polys.append(node["poly"])
-			
-			if node["children"]["left"] != None:
-				polys = _search_tree(node["children"]["left"], polys)
-			
-			if node["children"]["right"] != None:
-				polys = _search_tree(node["children"]["right"], polys)
-
-			return polys
-		
-		return _search_tree(self.tree, [])
-
-	def fit(self, X, y):
-		"""
-		Fits the tree to the provided data
-
-		:param numpy.ndarray X:
-			Training input data
-		:param numpy.ndarray y:
-			Training output data
-		"""
-
-		def _build_tree():
-
-			global index_node_global
-		
-			def _splitter(node):
-				# Extract data
-				X, y = node["data"]
-				depth = node["depth"]
-				N, d = X.shape
-
-				# Find feature splits that might improve loss
-				did_split = False
-				if self.splitting_criterion == "model_aware":
-					loss_best = node["loss"]
-				elif self.splitting_criterion == "model_agnostic":
-					loss_best = np.inf
-				else:
-					raise Exception("invalid splitting_criterion")
-				data_best = None
-				polys_best = None
-				j_feature_best = None
-				threshold_best = None
-
-				# Perform threshold split search only if node has not hit max depth
-				if (depth >= 0) and (depth < self.max_depth):
-
-					for j_feature in range(d):
-
-						last_threshold = np.inf
-
-						if self.search == 'exhaustive':
-							threshold_search = X[:, j_feature]
-						elif self.search == 'grid':
-							if self.samples > N:
-								samples = N
-							else:
-								samples = self.samples
-							threshold_search = np.linspace(np.min(X[:,j_feature]), np.max(X[:,j_feature]), num=samples)
-						else:
-							raise Exception('Incorrect search type! Must be \'exhaustive\' or \'grid\'')
-
-						
-						# Perform threshold split search on j_feature
-						for threshold in np.unique(np.sort(threshold_search)):
-
-							# Split data based on threshold
-							(X_left, y_left), (X_right, y_right) = self._split_data(j_feature, threshold, X, y)
-							#print(j_feature, threshold, X_left, X_right)
-							N_left, N_right = len(X_left), len(X_right)
-
-							# Do not attempt to split if split conditions not satisfied
-							if not (N_left >= self.min_samples_leaf and N_right >= self.min_samples_leaf):
-								continue
-
-							# Compute weight loss function
-							if self.splitting_criterion == "model_aware":
-								loss_left, poly_left = _fit_poly(X_left, y_left)
-								loss_right, poly_right = _fit_poly(X_right, y_right)
-
-								loss_split = (N_left*loss_left + N_right*loss_right) / N
-							elif self.splitting_criterion == "model_agnostic":
-								loss_split = np.std(y) - (N_left*np.std(y_left) + N_right*np.std(y_right)) / N
-
-							# Update best parameters if loss is lower
-							if loss_split < loss_best:
-								if self.logging: self.log.append({'event': 'best_split', 'data': {'j_feature':j_feature, 'threshold':threshold, 'loss': loss_split, 'poly_left': poly_left, 'poly_right': poly_right}})
-								did_split = True
-								loss_best = loss_split
-								if self.splitting_criterion == "model_aware": polys_best = [poly_left, poly_right]
-								data_best = [(X_left, y_left), (X_right, y_right)]
-								j_feature_best = j_feature
-								threshold_best = threshold
-	
-							elif self.logging: self.log.append({'event': 'try_split', 'data': {'j_feature':j_feature, 'threshold':threshold, 'loss': loss_split, 'poly_left': poly_left, 'poly_right': poly_right}})
-				
-				if self.splitting_criterion == "model_agnostic" and did_split:
-					(X_left, y_left), (X_right, y_right) = self._split_data(j_feature_best, threshold_best, X, y)
-					loss_left, poly_left = _fit_poly(X_left, y_left)
-					loss_right, poly_right = _fit_poly(X_right, y_right)
-					loss_best = (N_left*loss_left + N_right*loss_right) / N
-					polys_best = [poly_left, poly_right]
-
-				# Return the best result
-				result = {"did_split": did_split,
-						  "loss": loss_best,
-						  "polys": polys_best,
-						  "data": data_best,
-						  "j_feature": j_feature_best,
-						  "threshold": threshold_best,
-						  "N": N}
-
-				return result
-
-			def _fit_poly(X, y):
-
-				try:
-					N, d = X.shape
-					myParameters = []
-
-					for dimension in range(d):
-						values = X[:,dimension]
-						values_min = np.amin(values)
-						values_max = np.amax(values)
-
-						if (values_min - values_max) ** 2 < 0.01:
-							myParameters.append(Parameter(distribution='Uniform', lower=values_min-0.01, upper=values_max+0.01, order=self.order))
-						else: 
-							myParameters.append(Parameter(distribution='Uniform', lower=values_min, upper=values_max, order=self.order))
-					if self.basis == "hyperbolic-basis":
-						myBasis = Basis(self.basis, orders=[self.order for _ in range(d)], q=0.5)
-					else:
-						myBasis = Basis(self.basis, orders=[self.order for _ in range(d)])
-					container["index_node_global"] += 1
-					poly = Poly(myParameters, myBasis, method=self.poly_method, sampling_args={'sample-points':X, 'sample-outputs':y}, solver_args=self.poly_solver_args)
-					poly.set_model()
-					
-					mse = np.linalg.norm(y - poly.get_polyfit(X).reshape(-1)) ** 2 / N
-				except Exception as e:
-					print("Warning fitting of Poly failed:", e)
-					print(d, values_min, values_max)
-					mse, poly = np.inf, None
-
-				return mse, poly
-					
-			def _create_node(X, y, depth, container):
-				poly_loss, poly = _fit_poly(X, y)
-
-				node = {"name": "node",
-						"index": container["index_node_global"],
-						"loss": poly_loss,
-						"poly": poly,
-						"data": (X, y),
-						"n_samples": len(X),
-						"j_feature": None,
-						"threshold": None,
-						"children": {"left": None, "right": None},
-						"depth": depth}
-				container["index_node_global"] += 1
-
-				return node
-
-			def _split_traverse_node(node, container):
-
-				result = _splitter(node)
-				if not result["did_split"]:
-					if self.logging:self.log.append({"event": "UP"})
-					return
-
-				node["j_feature"] = result["j_feature"]
-				node["threshold"] = result["threshold"]
-
-				del node["data"]
-
-				(X_left, y_left), (X_right, y_right) = result["data"]
-				poly_left, poly_right = result["polys"]
-
-				node["children"]["left"] = _create_node(X_left, y_left, node["depth"]+1, container)
-				node["children"]["right"] = _create_node(X_right, y_right, node["depth"]+1, container)
-				node["children"]["left"]["poly"] = poly_left
-				node["children"]["right"]["poly"] = poly_right
-
-				# Split nodes	
-				if self.logging:self.log.append({"event": "DOWN", "data": {"direction": "LEFT", "j_feature": result["j_feature"], "threshold": result["threshold"]}})
-				_split_traverse_node(node["children"]["left"], container)
-				if self.logging:self.log.append({"event": "DOWN", "data": {"direction": "RIGHT", "j_feature": result["j_feature"], "threshold": result["threshold"]}})
-				_split_traverse_node(node["children"]["right"], container)	
-				
-				if self.logging:self.log.append({"event": "UP"})
-				
-			container = {"index_node_global": 0}
-			root = _create_node(X, y, 0, container)
-			_split_traverse_node(root, container)
-
-			return root
-
-		N, d = X.shape
-		if self.basis == "hyperbolic-basis":
-			self.cardinality = Basis(self.basis, orders=[self.order for _ in range(d)], q=0.5).get_cardinality()
-		else:
-			self.cardinality = Basis(self.basis, orders=[self.order for _ in range(d)]).get_cardinality()
-		if self.min_samples_leaf == None or self.min_samples_leaf == self.cardinality:
-			self.min_samples_leaf = int(np.ceil(self.cardinality * 1.25))
-		elif self.cardinality > self.min_samples_leaf:
-			print("WARNING: Basis cardinality ({}) greater than the minimum samples per leaf ({}). This may cause reduced performance.".format(self.cardinality, self.min_samples_leaf))
-
-		self.k *= self.min_samples_leaf 
-		self.tree = _build_tree()
-
-	def prune(self, X, y):
-		"""
-		Prunes the tree that you have fitted.
-		
-		:param numpy.ndarray X:
-			Training input data
-		:param numpy.ndarray y:
-			Training output data
-		"""
-
-		def pruner(node, X_subset, y_subset):
-
-			if X_subset.shape[0] < 1:
-				node["test_loss"] = 0
-				node["n_samples"] = 0
-				return node
-
-			node["test_loss"] = np.linalg.norm(y_subset - node["poly"].get_polyfit(X_subset).reshape(-1)) ** 2 / X_subset.shape[0]
-
-			is_left = node["children"]["left"] != None
-			is_right = node["children"]["right"] != None
-
-			if is_left and is_right:
-				(X_left, y_left), (X_right, y_right) = self._split_data(node["j_feature"], node["threshold"], X_subset, y_subset)
-				
-				node["children"]["left"] = pruner(node["children"]["left"], X_left, y_left)
-				node["children"]["right"] = pruner(node["children"]["right"], X_right, y_right)
-				
-				lower_loss = ( node["children"]["left"]["test_loss"] * node["children"]["left"]["n_samples"] + node["children"]["right"]["test_loss"] * node["children"]["right"]["n_samples"] ) / ( node["children"]["left"]["n_samples"] + node["children"]["right"]["n_samples"] )
-
-				node["lower_loss"] = lower_loss
-
-				if lower_loss > node["test_loss"]:
-					print("prune",lower_loss, node["test_loss"], node["children"]["left"]["test_loss"], node["children"]["left"]["n_samples"], node["children"]["right"]["test_loss"], node["children"]["right"]["n_samples"])
-					node["children"]["left"] = None
-					node["children"]["right"] = None
-
-			return node
-
-		assert self.tree is not None, "Run fit() before prune()"
-		(X_left, y_left), (X_right, y_right) = self._split_data(self.tree["j_feature"], self.tree["threshold"], X, y)
-
-		self.tree["children"]["left"] = pruner(self.tree["children"]["left"], X_left, y_left)
-		self.tree["children"]["right"] = pruner(self.tree["children"]["right"], X_right, y_right)
-
-	def predict(self, X):
-		"""
-		Evaluates the the polynomial tree approximation of the data.
-
-		:param numpy.ndarray X:
-			An ndarray with shape (number_of_observations, dimensions) at which the tree fit must be evaluated at.
-		:return: **y**:
-			A numpy.ndarray of shape (1, number_of_observations) corresponding to the polynomial approximation of the tree.
-		"""
-
-		def _predict(node, x):
-			no_children = node["children"]["left"] is None and \
-						  node["children"]["right"] is None
-
-			y_pred_x = node["poly"].get_polyfit(np.array(x))[0]
-
-			if no_children:
-				return y_pred_x 
-			else:			
-				if x[node["j_feature"]] <= node["threshold"]:
-					return ( _predict(node["children"]["left"], x) * node["n_samples"] + y_pred_x * self.k ) / ( self.k + node["n_samples"] )
-				else:
-					return ( _predict(node["children"]["right"], x) * node["n_samples"] + y_pred_x * self.k ) / ( self.k + node["n_samples"] )
-
-		assert self.tree is not None
-		y_pred = np.array([_predict(self.tree, np.array(x)) for x in X])
-		return y_pred
-
-	def get_graphviz(self, feature_names, file_name):
-		"""
-		Returns a url to the rendered graphviz representation of the tree.
-
-		:param list feature_names:
-			A list of the names of the features used in the training data
-		"""
-		from graphviz import Digraph
-		g = Digraph('g', node_attr={'shape': 'record', 'height': '.1'})
-
-		def build_graphviz_recurse(node, parent_node_index=0, parent_depth=0, edge_label=""):
-
-			# Empty node
-			if node is None:
-				return
-
-			# Create node
-			node_index = node["index"]
-			if node["children"]["left"] is None and node["children"]["right"] is None:
-				threshold_str = ""
-			else:
-				threshold_str = "{} <= {:.3f}\\n".format(feature_names[node['j_feature']], node["threshold"])
-			
-			try:
-				label_str = "{} n_samples = {}\\n loss = {:.6f}\\n lower_loss = {}".format(threshold_str, node["n_samples"], node["test_loss"], node["lower_loss"])
-			except:
-				label_str = "{} n_samples = {}\\n loss = {:.6f}".format(threshold_str, node["n_samples"], node["loss"])				
-			
-			# Create node
-			nodeshape = "rectangle"
-			bordercolor = "black"
-			fillcolor = "white"
-			fontcolor = "black"
-			g.attr('node', label=label_str, shape=nodeshape)
-			g.node('node{}'.format(node_index),
-				   color=bordercolor, style="filled",
-				   fillcolor=fillcolor, fontcolor=fontcolor)
-
-			# Create edge
-			if parent_depth > 0:
-				g.edge('node{}'.format(parent_node_index),
-					   'node{}'.format(node_index), label=edge_label)
-
-			# Traverse child or append leaf value
-			build_graphviz_recurse(node["children"]["left"],
-								   parent_node_index=node_index,
-								   parent_depth=parent_depth + 1,
-								   edge_label="")
-			build_graphviz_recurse(node["children"]["right"],
-								   parent_node_index=node_index,
-								   parent_depth=parent_depth + 1,
-								   edge_label="")
-
-		# Build graph
-		build_graphviz_recurse(self.tree,
-							   parent_node_index=0,
-							   parent_depth=0,
-							   edge_label="")
-
-		try:
-			g.render(view=True)
-		except:
-			file_name = file_name + ".txt"
-			with open(file_name, "w") as file:
-				file.write(str(g.source))
-				print("GraphViz source file written to " + file_name + " and can be viewed using an online renderer. Alternatively you can install graphviz on your system to render locally")
-=======
     c = c*gradients[:,0].reshape(-1,1)
     gradients[:,1:] = gradients[:,1:] * a + c
-    return gradients
->>>>>>> 74e4acd6
+    return gradients