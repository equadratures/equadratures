--- conflicted
+++ resolved
@@ -381,11 +381,7 @@
     else:
         return ax
 
-<<<<<<< HEAD
-def plot_regpath(solver,nplot=None,show=True):
-=======
-def plot_regpath(solver,elements=None,nplot=None,save=False,show=True,return_figure=False):
->>>>>>> 50b8365a
+def plot_regpath(solver,elements=None,nplot=None,show=True):
     """
     Generates a regularisation path for elastic net.
 
@@ -406,7 +402,6 @@
     IC = solver.ic
     IC_std = solver.ic_std
     idx = solver.opt_idx
-    element=elements
     if nplot is not None and nplot > x_path.shape[1]:
         raise ValueError("Max number of plots are {}".format(x_path.shape[1]))
     else:  
@@ -419,15 +414,15 @@
         else:
             coeffs = x_path[0,:]
             plots = (-np.abs(coeffs)).argsort()[:nplot]
-        if element is None:
+        if elements is None:
             for j in plots:
                 label="j=%d"%j
                 ax1.plot(lamdas,x_path[:,j],'-',label=label,lw=2)
             
         else:
             for j in plots:
-                e1 = element[j,0]
-                e2 = element[j,1]
+                e1 = elements[j,0]
+                e2 = elements[j,1]
                 if e1 == 0:
                     label = r'$p_%d(x_2)$' %e2
                 elif e2 == 0:
