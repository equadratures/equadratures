# equadratures

*equadratures* is an open-source library for *uncertainty quantification*, *machine learning*, *optimisation*, *numerical integration* and *dimension reduction* -- all using orthogonal polynomials. It is particularly useful for models / problems where output quantities of interest are smooth and continuous; to this extent it has found widespread applications in computational engineering models (finite elements, computational fluid dynamics, etc). It is built on the latest research within these areas and has both deterministic and randomised algorithms. 

**Key words associated with this code**: polynomial surrogates, polynomial chaos, polynomial variable projection, Gaussian quadrature, Clenshaw Curtis, polynomial least squares, compressed sensing, gradient-enhanced surrogates, supervised learning.

## Code

The latest version of the code is v10 *Baby Blue*, released March 2022. 

![](https://travis-ci.com/equadratures/equadratures.svg?branch=master)
[![](https://coveralls.io/repos/github/equadratures/equadratures/badge.svg?branch=master)](https://coveralls.io/github/Effective-Quadratures/Effective-Quadratures)
[![](https://badge.fury.io/py/equadratures.svg)](https://pypi.org/project/equadratures/)
[![](https://joss.theoj.org/papers/10.21105/joss.00166/status.svg)](https://joss.theoj.org/papers/10.21105/joss.00166)
[![](https://img.shields.io/pypi/pyversions/equadratures.svg)](https://pypi.python.org/pypi/equadratures)
![](https://img.shields.io/github/stars/Effective-Quadratures/Effective-Quadratures.svg?style=flat-square&logo=github&label=Stars&logoColor=white)
![](https://static.pepy.tech/badge/equadratures/week)
[![](https://img.shields.io/discourse/status?server=https%3A%2F%2Fdiscourse.equadratures.org)](https://discourse.equadratures.org)

If you use `pip` you can install the code with:

```python
pip install equadratures
```

or `pip` can be replaced with `python -m pip`, where `python` is the python version you wish to install *equadratures* for. Use of a virtual enviroment such as [virtualenv](https://pypi.org/project/virtualenv/) or [pyenv](https://github.com/pyenv/pyenv)/[pipenv](https://pypi.org/project/pipenv/) is also encouraged. Alternatively you can click either on the **Fork Code** button or **Clone**, and install from your local version of the code.

For issues with the code, please do *raise an issue* on our Github page; do make sure to add the relevant bits of code and specifics on package version numbers. We welcome contributions and suggestions from both users and folks interested in developing the code further.

Our code is designed to require minimal dependencies; current package requirements include ``numpy``, ``scipy`` and ``matplotlib``.

<<<<<<< HEAD
If, and only **if** using the ``GraphPolys`` class, additional requirements would include the ``networkx``, and ``torch`` modules.
=======
If, and only **if** using the ``GraphPolys`` class, additional requirements would include the ``multiprocessing``, ``networkx``, and ``torch`` modules.
>>>>>>> bfcdc5d6

## Documentation, tutorials, Discourse

Code documentation and details on the syntax can be found [here](https://equadratures.org/index.html).

We've recently started a Discourse forum! Check it out [here](https://discourse.equadratures.org/).

## Code objectives

Specific goals of this code include:

* probability distributions and orthogonal polynomials
* supervised machine learning: regression and compressive sensing
* numerical quadrature and high-dimensional sampling
* transforms for correlated parameters
* computing moments from models and data-sets
* sensitivity analysis and Sobol' indices
* data-driven dimension reduction
* ridge approximations 
* surrogate-based design optimisation 

## Get in touch

Feel free to follow us via [Twitter](https://twitter.com/EQuadratures) or email us at mail@equadratures.org. 


## Community guidelines

If you have contributions, questions, or feedback use either the Github repository, or get in touch. We welcome contributions to our code. In this respect, we follow the [NumFOCUS code of conduct](https://numfocus.org/code-of-conduct). 

## Acknowledgments

This work was supported by wave 1 of The UKRI Strategic Priorities Fund under the EPSRC grant EP/T001569/1, particularly the [Digital Twins in Aeronautics](https://www.turing.ac.uk/research/research-projects/digital-twins-aeronautics) theme within that grant, and [The Alan Turing Institute](https://www.turing.ac.uk).<|MERGE_RESOLUTION|>--- conflicted
+++ resolved
@@ -28,12 +28,6 @@
 For issues with the code, please do *raise an issue* on our Github page; do make sure to add the relevant bits of code and specifics on package version numbers. We welcome contributions and suggestions from both users and folks interested in developing the code further.
 
 Our code is designed to require minimal dependencies; current package requirements include ``numpy``, ``scipy`` and ``matplotlib``.
-
-<<<<<<< HEAD
-If, and only **if** using the ``GraphPolys`` class, additional requirements would include the ``networkx``, and ``torch`` modules.
-=======
-If, and only **if** using the ``GraphPolys`` class, additional requirements would include the ``multiprocessing``, ``networkx``, and ``torch`` modules.
->>>>>>> bfcdc5d6
 
 ## Documentation, tutorials, Discourse
 
