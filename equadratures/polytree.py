--- conflicted
+++ resolved
@@ -24,15 +24,9 @@
     :param str search:
     	The method of search to be used. Options are ``grid`` or ``exhaustive``.
     :param int samples:
-<<<<<<< HEAD
-    	The interval between splits if ``grid`` search is chosen
+    	The interval between splits if ``grid`` search is chosen.
     :param bool verbose:
     	For debugging
-=======
-    	The interval between splits if ``grid`` search is chosen.
-    :param bool logging:
-    	Actions saved to log.
->>>>>>> 9e8d21fc
 	
     **Sample constructor initialisations**::
 
